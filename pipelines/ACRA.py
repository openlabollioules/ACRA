--- conflicted
+++ resolved
@@ -10,7 +10,6 @@
 
 class Pipeline:
 
-<<<<<<< HEAD
     # class Valves(BaseModel): 
     #     LLAMAINDEX_OLLAMA_BASE_URL: str = "http://host.docker.internal:11434"
     #     LLAMAINDEX_MODEL_NAME: str = "gemma3:27b"
@@ -22,20 +21,6 @@
                 
         #     }
         # )
-=======
-    class Valves(BaseModel): 
-        LLAMAINDEX_OLLAMA_BASE_URL: str = "http://host.docker.internal:11434"
-        LLAMAINDEX_MODEL_NAME: str = "gemma3:27b"
-
-    def __init__(self):
-
-        self.valves = self.Valves(
-            **{
-                "LLAMAINDEX_OLLAMA_BASE_URL": os.getenv("LLAMAINDEX_OLLAMA_BASE_URL", "http://host.docker.internal:11434"),
-                "LLAMAINDEX_MODEL_NAME": os.getenv("LLAMAINDEX_MODEL_NAME", "gemma3:27b"),
-            }
-        )
->>>>>>> d75aa1c4
         
         self.last_response = None
 
@@ -46,6 +31,8 @@
         self.openwebui_api = "http://host.docker.internal:3030"
 
         self.file_path_list = []
+
+        self.chat_id = ""
 
         self.chat_id = ""
     
@@ -130,6 +117,7 @@
         # Extract files from body['metadata']['files']
         files = body.get("metadata", {}).get("files", [])
         if files:
+        if files:
             for file_entry in files:
                 file_data = file_entry.get("file", {})
                 filename = file_data.get("filename", "N/A")
@@ -152,11 +140,7 @@
         ) -> Union[str, Generator, Iterator]:
     
         message = user_message.lower()  # Convert to lowercase for easier matching
-<<<<<<< HEAD
         last_response = self.last_response
-=======
-        # last_response = self.last_response
->>>>>>> d75aa1c4
 
         # Check for commands anywhere in the message
         if "/summarize" in message:
@@ -166,7 +150,6 @@
             
         elif "/structure" in message:
             print('structure')
-<<<<<<< HEAD
             print("chat id : ",self.chat_id)
             request_url = f"get_slide_structure/{self.chat_id}"
             print("request : " , request_url )
@@ -178,143 +161,14 @@
             
         elif "/clear" in message:
             response = self.delete_all_files(self.chat_id).get('message')
-=======
-            # print("chat id : ",self.chat_id)
-            response = self.fetch(f"get_slide_structure/")
-            response = self.format_all_slide_data(response)
-            # self.last_response = response
-            return response
-            
-        elif "/clear" in message:
-            self.delete_all_files()
-            response = "all the files are clear import new files for the ACRA to work properly :)"
->>>>>>> d75aa1c4
             self.last_response = response
             return response
             
         # Only use Ollama for non-command messages
-<<<<<<< HEAD
         if last_response:
             message += f"\n\n *Last response generated :* {last_response}"
         response = self.model.invoke(message)
         self.last_response = response
         return response
     
-pipeline = Pipeline()
-
-
-# async def inlet(self, body: dict, user: dict) -> dict:
-#     """Modifies form data before the OpenAI API request."""
-
-#     # Extract file info for all files in the body
-#     # here i have created an inmemory dictionary to link users to their owned files
-#     file_info = self._extract_file_info(body)
-#     self.file_contents[user["id"]] = file_info
-#     return body
-# async def analyze_slide_structure(self, filename):
-    #     response = await self._make_request(f"{self.api_url}/get_slide_structure/{filename}", "GET")
-    #     return response
-
-    # async def analyze_slide_structure_with_color(self, filename):
-    #     response = await self._make_request(f"{self.api_url}/get_slide_structure_wcolor/{filename}", "GET")
-    #     return response
-
-    # async def summarize_presentation(self, file_path):
-    #     # Vérifier que le fichier existe
-    #     if not os.path.exists(file_path):
-    #         return {"error": "Fichier introuvable"}
-    #     with open(file_path, 'rb') as f:
-    #         files = {'file': f}
-    #         response = await self._make_request(f"{self.api_url}/acra/", "POST", files=files)
-    #         return response
-
-    # async def download_file(self, filename):
-    #     response = await self._make_request(f"{self.api_url}/download/{filename}", "GET", stream=True)
-    #     return response
-
-    # async def _make_request(self, url, method, **kwargs):
-    #     async with aiohttp.ClientSession() as session:
-    #         if method == "GET":
-    #             async with session.get(url, **kwargs) as response:
-    #                 return await response.json()
-    #         elif method == "POST":
-    #             async with session.post(url, **kwargs) as response:
-    #                 return await response.json()
-
-
-# async def pipe(self, user_message: str, file_input: str = None):
-    #     """
-    #     Cette méthode détermine quelle action réaliser en fonction du message utilisateur
-    #     et du fichier fourni.
-
-    #     Args:
-    #         user_message (str): Le message de l'utilisateur, devant contenir par exemple "analyze" ou "summarize".
-    #         file_input (str, optional): Le chemin ou le nom du fichier à traiter.
-
-    #     Returns:
-    #         dict: La réponse obtenue via l'API.
-    #     """
-    #     # Vérifier qu'un fichier est bien fourni
-    #     if not file_input:
-    #         return {"error": "Aucun fichier fourni."}
-    #     print("caca")
-    #     message = user_message.lower()
-    #     print(message)
-    #     if "summarize" in message:
-    #         # On lance la summarization si le message contient "summarize"
-    #         return await self.summarize_presentation(file_input)
-    #     elif "analyze" in message:
-    #         # Si "analyze" est présent, on peut choisir l'analyse avec ou sans couleur
-    #         if "color" in message or "couleur" in message:
-    #             return await self.analyze_slide_structure_with_color(file_input)
-    #         else:
-    #             return await self.analyze_slide_structure(file_input)
-    #     else:
-    #         return {"error": "Commande non reconnue. Veuillez inclure 'analyze' ou 'summarize' dans votre message."}
-
-
-# async def save_text_file(body: dict, save_folder: str):
-#     """Extrait et enregistre un fichier texte depuis le body."""
-#     os.makedirs(save_folder, exist_ok=True)  # Créer le dossier s'il n'existe pas
-
-#     for file in body.get("files", []):
-#         file_name = file["file"]["filename"]
-#         file_content = file["file"]["data"]["content"]  # Texte brut
-
-#         file_path = os.path.join(save_folder, file_name)
-#         with open(file_path, "w", encoding="utf-8") as f:
-#             f.write(file_content)
-
-#         print(f"✅ Fichier enregistré : {file_path}")
-#         return file_path
-
-# async def save_binary_file(body: dict, save_folder: str):
-#     """Extrait et enregistre un fichier binaire (ex: .pptx) depuis le body."""
-#     os.makedirs(save_folder, exist_ok=True)  # Créer le dossier s'il n'existe pas
-
-#     for file in body.get("files", []):
-#         file_name = file["file"]["filename"]
-#         file_content = file["file"]["data"]["content"]  # Encodé en base64 ?
-
-#         try:
-#             # Décoder le fichier s'il est en base64
-#             file_bytes = base64.b64decode(file_content)
-#         except Exception:
-#             print("⚠️ Le fichier n'est pas encodé en base64. Enregistrement brut.")
-#             file_bytes = file_content.encode("utf-8")
-
-#         file_path = os.path.join(save_folder, file_name)
-#         with open(file_path, "wb") as f:
-#             f.write(file_bytes)
-
-#         print(f"✅ Fichier enregistré : {file_path}")
-#         return file_path
-=======
-        # if last_response:
-        #     message += f"\n\n *Last response generated :* {last_response}"
-        # response = self.model.invoke(message)
-        # self.last_response = response
-        return response
-    
-pipeline = Pipeline()
->>>>>>> d75aa1c4
+pipeline = Pipeline()