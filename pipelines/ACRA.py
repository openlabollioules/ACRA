import json
import os
import sys
import shutil
import requests
import uuid
from typing import List, Union, Generator, Iterator, Dict, Any
from langchain_ollama import  OllamaLLM
from dotenv import load_dotenv
sys.path.append(os.path.abspath(os.path.join(os.path.dirname(__file__), "..","src")))
from core import summarize_ppt, get_slide_structure, delete_all_pptx_files
from services import merge_pptx_files

from OLLibrary.utils.text_service import remove_tags_keep
from OLLibrary.utils.log_service import setup_logging, get_logger
from services import cleanup_orphaned_folders
import logging

<<<<<<< HEAD
load_dotenv()
=======
# Set up the main application logger
setup_logging(app_name="ACRA_Pipeline")

# Use a specific logger for this module
log = get_logger(__name__)
>>>>>>> b2265c3a

class Pipeline:
    def __init__(self):
        log.info("Initializing ACRA Pipeline")
        self.last_response = None

        self.use_api = False

        # self.model = OllamaLLM(model="deepseek-r1:8b", base_url="http://host.docker.internal:11434", num_ctx=32000)
        self.streaming_model = OllamaLLM(model="deepseek-r1:14b", base_url="http://host.docker.internal:11434", num_ctx=131000, stream=True)

        self.api_url = "http://host.docker.internal:5050"

        self.openwebui_api = "http://host.docker.internal:3030"

        self.small_model = OllamaLLM(model="qwen2.5:3b", base_url="http://host.docker.internal:11434", num_ctx=131000)

        self.file_path_list = []

        self.chat_id = ""
        self.current_chat_id = ""  # To track conversation changes
        self.small_model = OllamaLLM(model="gemma3:latest", base_url="http://host.docker.internal:11434", num_ctx=64000)
        self.system_prompt = ""
        self.message_id = 0
        
        # Variable pour stocker la structure traitée
        self.cached_structure = None

        # State tracking
        self.waiting_for_confirmation = False
        self.confirmation_command = ""
        self.confirmation_additional_info = ""
        log.info("ACRA Pipeline initialized successfully")

    def generate_report(self, foldername, info):
        """
        Génère un rapport à partir du texte fourni en utilisant une requête POST.
        
        Args:
            foldername (str): Le nom du dossier où stocker le rapport
            info (str): Le texte à analyser pour générer le rapport
            
        Returns:
            dict: Résultat de la requête avec l'URL de téléchargement
        """
        url = f"{self.api_url}/generate_text_report/{foldername}"
        data = {"info": info}
        return self.post(url, data=json.dumps(data), headers={"Content-Type": "application/json"})

    def reset_conversation_state(self):
        """Réinitialise les états spécifiques à une conversation"""
        log.info(f"Resetting conversation state for chat_id: {self.chat_id}")
        self.last_response = None
        self.system_prompt = ""
        self.file_path_list = []
        self.message_id = 0
<<<<<<< HEAD
        self.cached_structure = None
=======
        self.waiting_for_confirmation = False
        self.confirmation_command = ""
        self.confirmation_additional_info = ""
>>>>>>> b2265c3a

    def fetch(self, endpoint):
            """Effectue une requête GET synchrone"""
            url = f"{self.api_url}/{endpoint}"
            log.debug(f"Fetching from: {url}")
            response = requests.get(url)
            if response.status_code != 200:
                log.error(f"API request failed: {response.status_code} - {response.text}")
            return response.json() if response.status_code == 200 else {"error": "Request failed"}

    def post(self, endpoint, data=None, files=None, headers=None):
        """Effectue une requête POST synchrone"""
        # Si l'endpoint commence par http, on le considère comme une URL complète
        if endpoint.startswith("http"):
            url = endpoint
        else:
            # Sinon on le préfixe avec l'URL de l'API
            url = f"{self.api_url}/{endpoint}"
        log.debug(f"Posting to: {url}")
        response = requests.post(url, data=data, files=files, headers=headers)
        if response.status_code != 200:
            log.error(f"API POST request failed: {response.status_code} - {response.text}")
        return response.json() if response.status_code == 200 else {"error": f"Request failed with status {response.status_code}: {response.text}"}

<<<<<<< HEAD
    def summarize_folder(self, foldername=None):
=======
    def summarize_folder(self, folder_name=None, additional_info=None):
>>>>>>> b2265c3a
        """
        Envoie une demande pour résumer tous les fichiers PowerPoint dans un dossier.
        
        Args:
<<<<<<< HEAD
            foldername (str, optional): Le nom du dossier à résumer. Si None, utilise le chat_id.
=======
            folder_name (str, optional): Le nom du dossier à résumer. Si None, utilise le chat_id.
            additional_info (str, optional): Informations supplémentaires pour le résumé.
>>>>>>> b2265c3a
        
        Returns:
            dict: Les résultats de l'opération de résumé.
        """
<<<<<<< HEAD
        if foldername is None:
            foldername = self.chat_id
        
        if self.use_api:
            return self.fetch(f"acra/{foldername}")
        return summarize_ppt(foldername)

    def extract_service_name(self, filename):
        """
        Extrait le nom du service à partir du nom du fichier PowerPoint en utilisant le modèle small_model.
        
        Args:
            filename (str): Le nom du fichier PowerPoint
            
        Returns:
            str: Le nom du service extrait
        """
        prompt = f"Tu es un assistant spécialisé dans le traitement automatique des noms de fichiers. On te donne un nom de fichier de présentation (PowerPoint) contenant un identifiant unique suivi du titre du document. Ton objectif est d'extraire uniquement le titre du document dans un format propre et lisible pour un humain. Le titre est toujours situé après le dernier underscore (`_`) ou après une chaîne d'identifiants. Supprime l'extension `.pptx` ou toute autre extension. Remplace les underscores (`_`) ou tirets (`-`) par des espaces, et capitalise correctement chaque mot. Exemple : **Nom de fichier :** `dc56be63-37a6-4ed6-9223-50f545028ab4_CRA_SERVICE_UX.pptx`   **Titre extrait :** `Service UX` Donne uniquement le titre extrait (pas d'explication), en une seule ligne. voici le nom du fichier : {filename}"
        
        service_name = self.small_model.invoke(prompt)
        # Nettoyer la réponse (enlever les espaces, retours à la ligne, etc.)
        return service_name.strip()
=======
        if folder_name is None:
            folder_name = self.chat_id
        
        # Add additional_info as a query parameter if provided
        endpoint = f"acra/{folder_name}"
        if additional_info:
            endpoint += f"?additional_info={requests.utils.quote(additional_info)}"
            
        return self.fetch(endpoint)
>>>>>>> b2265c3a

    def analyze_slide_structure(self, foldername=None):
        """
        Analyse la structure des diapositives dans un dossier.
        
        Args:
            foldername (str, optional): Le nom du dossier à analyser. Si None, utilise le chat_id.
        
        Returns:
            dict: Les résultats de l'analyse.
        """
        if foldername is None:
            foldername = self.chat_id
        
        if self.use_api:
            return self.fetch(f"get_slide_structure/{foldername}")
        return get_slide_structure(foldername)
    
    def format_all_slide_data(self, data: dict) -> str:
        """
        Formate les données de plusieurs présentations PPTX en une seule chaîne de texte structurée,
        regroupant tous les projets sans séparation par fichier et avec les événements à venir par service.
        
        Si une structure traitée existe déjà en cache et que data n'est pas None, utilise la structure en cache.
        Sinon, traite la structure et la stocke en cache.

        Args:
            data (dict): Dictionnaire contenant les projets et métadonnées conforme au nouveau format.

        Returns:
            str: Une chaîne de texte structurée listant les informations de tous les projets.
        """
        # Si data est None ou vide, renvoyer un message d'erreur
        if not data:
            return "Aucun fichier PPTX fourni."
<<<<<<< HEAD
            
        # Si data est fourni, mettre à jour le cache
        self.cached_structure = data
        
        # Utiliser la structure en cache si elle existe
        structure_to_process = self.cached_structure
        
        # Vérifier si nous avons des projets
        projects = structure_to_process.get("projects", {})
        if not projects:
            return "Aucun projet trouvé dans les fichiers analysés."
            
        # Récupérer les métadonnées et événements à venir
        metadata = structure_to_process.get("metadata", {})
        processed_files = metadata.get("processed_files", 0)
        upcoming_events = structure_to_process.get("upcoming_events", {})
            
        # Fonction récursive pour afficher les projets à tous les niveaux de hiérarchie
        def format_project_hierarchy(project_name, content, level=0):
            output = ""
            indent = "  " * level
            
            # Format le nom du projet selon son niveau
            if level == 0:
                output += f"{indent}🔶 **{project_name}**\n"
            elif level == 1:
                output += f"{indent}📌 **{project_name}**\n"
            else:
                output += f"{indent}📎 *{project_name}*\n"
            
            # Ajouter les informations si elles existent
            if "information" in content and content["information"]:
                info_lines = content["information"].split('\n')
                for line in info_lines:
                    if line.strip():
                        output += f"{indent}- {line}\n"
                output += "\n"
            
            # Ajouter les alertes critiques
            if "critical" in content and content["critical"]:
                output += f"{indent}- 🔴 **Alertes Critiques:**\n"
                for alert in content["critical"]:
                    output += f"{indent}  - {alert}\n"
                output += "\n"
            
            # Ajouter les alertes à surveiller
            if "small" in content and content["small"]:
                output += f"{indent}- 🟡 **Alertes à surveiller:**\n"
                for alert in content["small"]:
                    output += f"{indent}  - {alert}\n"
                output += "\n"
            
            # Ajouter les avancements
            if "advancements" in content and content["advancements"]:
                output += f"{indent}- 🟢 **Avancements:**\n"
                for advancement in content["advancements"]:
                    output += f"{indent}  - {advancement}\n"
                output += "\n"
            
            # Traiter les sous-projets ou sous-sous-projets de façon récursive
            for key, value in content.items():
                if isinstance(value, dict) and key not in ["information", "critical", "small", "advancements"]:
                    output += format_project_hierarchy(key, value, level + 1)
            
            return output

        # Créer le résultat final
        result = ""
        
        # Afficher le nombre de présentations analysées
        result += f"📊 **Synthèse globale de {processed_files} fichier(s) analysé(s)**\n\n"
        
        # Formater chaque projet principal
        for project_name, project_content in projects.items():
            result += format_project_hierarchy(project_name, project_content)
        
        # Ajouter la section des événements à venir par service
        if upcoming_events:
            result += "\n\n📅 **Événements à venir par service:**\n\n"
            for service, events in upcoming_events.items():
                if events:
                    result += f"- **{service}:**\n"
                    for event in events:
                        result += f"  - {event}\n"
                    result += "\n"
        else:
            result += "\n\n📅 **Événements à venir:** Aucun événement particulier prévu.\n"
=======

        for presentation in presentations["presentations"]:
            # Informations de base
            filename = presentation.get("filename", "Unknown File")
            total_slides = presentation.get("slide data", {}).get("total_slides", 0)
            prompt = f"Tu es un assistant spécialisé dans le traitement automatique des noms de fichiers. On te donne un nom de fichier de présentation (PowerPoint) contenant un identifiant unique suivi du titre du document. Ton objectif est d'extraire uniquement le titre du document dans un format propre et lisible pour un humain. Le titre est toujours situé après le dernier underscore (`_`) ou après une chaîne d'identifiants. Supprime l'extension `.pptx` ou toute autre extension. Remplace les underscores (`_`) ou tirets (`-`) par des espaces, et capitalise correctement chaque mot. Exemple : **Nom de fichier :** `dc56be63-37a6-4ed6-9223-50f545028ab4_CRA_SERVICE_UX.pptx`   **Titre extrait :** `Service UX` Donne uniquement le titre extrait (pas d'explication), en une seule ligne. voici le nom du fichier : {filename}"
            service_name = self.small_model.invoke(prompt)
            result += f"##  **Présentation :**  CRA {service_name}\n\n"
            result += f"**Nombre total de diapositives :** {total_slides + 1}\n\n"
            
            # Informations globales
            result += f"### Informations globales {service_name}\n\n\n"
            temp_global_content = []
            content = presentation.get("project_data", {})
            activites = content.get("activities", {})
            
            for item in activites:
                info_text = activites.get(item, {}).get("information", "")
                # Ajoute l'information en utilisant une liste markdown
                temp_global_content.append(f"#### **{item} :**  \n  - {info_text}\n\n")
            
            result += "\n\n".join(temp_global_content) + "\n\n"
            result += "---\n\n"
            
            # Section Alertes
            result += f"### Alertes {service_name}\n\n"
            
            temp_alerts_critical = []
            temp_alerts_warning = []
            temp_alerts_advancements = []
            
            for item in activites:
                alerts = activites.get(item, {}).get("alerts", {})
                
                # Alertes critiques
                if alerts.get("critical_alerts"):
                    alert_lines = "\n".join([f"    - {alert}" for alert in alerts.get("critical_alerts", [])])
                    temp_alerts_critical.append(f"  - **{item}**:\n{alert_lines}")
                    
                # Alertes mineures
                if alerts.get("small_alerts"):
                    alert_lines = "\n".join([f"    - {alert}" for alert in alerts.get("small_alerts", [])])
                    temp_alerts_warning.append(f"  - **{item}**:\n{alert_lines}")
                    
                # Avancements
                if alerts.get("advancements"):
                    alert_lines = "\n".join([f"    - {advancement}" for advancement in alerts.get("advancements", [])])
                    temp_alerts_advancements.append(f"  - **{item}**:\n{alert_lines}")
            
            # Affichage des alertes critiques
            if temp_alerts_critical:
                result += "- **🔴 Alertes Critiques :**\n" + "\n".join(temp_alerts_critical) + "\n\n"
            else:
                result += "- **🔴 Alertes Critiques :** Aucune alerte critique à signaler.\n\n"
            
            # Affichage des alertes mineures
            if temp_alerts_warning:
                result += "- **🟡 Alertes à surveiller :**\n" + "\n".join(temp_alerts_warning) + "\n\n"
            else:
                result += "- **🟡 Alertes à surveiller :** Aucune alerte mineure à signaler.\n\n"
            
            # Affichage des avancements
            if temp_alerts_advancements:
                result += "- **🟢 Avancements :**\n" + "\n".join(temp_alerts_advancements) + "\n\n"
            else:
                result += "- **🟢 Avancements :** Aucun avancement significatif à signaler.\n\n"
            
            
            # Événements à venir
            result += f"### Événements des semaines à venir {service_name} \n\n"
            evenements = content.get("upcoming_events", [])
            
            if evenements:
                result += f"\n\n{evenements}\n\n"
            else:
                result += "Aucun événement particulier prévu pour les semaines à venir.\n\n"
            result += "-" * 50 + "\n"  # Séparateur entre fichiers
>>>>>>> b2265c3a

        return result.strip()


    def delete_all_files(self, foldername=None):
        """
        Supprime tous les fichiers dans un dossier.
        
        Args:
            foldername (str, optional): Le nom du dossier à vider. Si None, utilise le chat_id.
        
        Returns:
            dict: Les résultats de l'opération de suppression.
        """
        if foldername is None:
            foldername = self.chat_id

        if self.use_api:
            url = f"{self.api_url}/delete_all_pptx_files/{foldername}"
            response = requests.delete(url) 
            return response.json() if response.status_code == 200 else {"error": f"Request failed with status {response.status_code}: {response.text}"}
        return delete_all_pptx_files(foldername)
    
    def get_files_in_folder(self, foldername=None):
        """
        Récupère la liste des fichiers dans un dossier.
        
        Args:
            foldername (str, optional): Le nom du dossier à analyser. Si None, utilise le chat_id.
        
        Returns:
            list: Liste des noms de fichiers PPTX dans le dossier.
        """
        if foldername is None:
            foldername = self.chat_id
            
        folder_path = os.path.join("./pptx_folder", foldername)
        if not os.path.exists(folder_path):
            return []
            
        return [f for f in os.listdir(folder_path) if f.lower().endswith(".pptx")]

    async def inlet(self, body: dict, user: dict) -> dict:
        log.info(f"Received body: {body}")
        
        # Debug log the current state
        log.info(f"Current state - self.chat_id: '{self.chat_id}', self.current_chat_id: '{self.current_chat_id}'")
        
        # Get conversation ID from body
<<<<<<< HEAD
        if body.get("metadata", {}).get("chat_id") != None:
            self.chat_id = body.get("metadata", {}).get("chat_id", "default")
            if not self.current_chat_id:
                self.current_chat_id = self.chat_id

        # Create foldername with conversation ID
=======
        new_chat_id = body.get("metadata", {}).get("chat_id", "default")
        log.info(f"Extracted new_chat_id from metadata: '{new_chat_id}'")
        
        # Always compare to current_chat_id, as that's our tracking variable
        if new_chat_id != self.current_chat_id:
            log.info(f"CHAT ID CHANGE DETECTED: '{self.current_chat_id}' → '{new_chat_id}'")
            
            # Skip initial setup (first conversation)
            if self.current_chat_id:  # Only run if we had a previous conversation
                log.info(f"Previous conversation existed, running cleanup...")
                
                # Run cleanup for orphaned folders
                try:
                    log.info("Running cleanup for orphaned folders...")
                    cleanup_result = cleanup_orphaned_folders()
                    log.info(f"Cleanup completed: {cleanup_result}")
                except Exception as e:
                    log.error(f"Error running cleanup: {str(e)}", exc_info=True)
                
                # Reset conversation state for the new conversation
                self.reset_conversation_state()
            else:
                log.info("First conversation, skipping cleanup")
            
            # Update current chat ID tracking
            self.current_chat_id = new_chat_id
        else:
            log.info(f"No chat_id change detected (still '{self.current_chat_id}')")
        
        # Always update self.chat_id for use in the rest of the pipeline
        self.chat_id = new_chat_id
        
        # Create folder with conversation ID
>>>>>>> b2265c3a
        conversation_folder = os.path.join("./pptx_folder", self.chat_id)
        os.makedirs(conversation_folder, exist_ok=True)
        print(f"Created folder at : {os.path.join('./pptx_folder', self.chat_id)}")

        # Extract files from body['metadata']['files']
        files = body.get("metadata", {}).get("files", [])
        if files:
            # Réinitialiser la structure en cache car de nouveaux fichiers ont été ajoutés
            self.cached_structure = None
            
            # Traiter les fichiers
            for file_entry in files:
                file_data = file_entry.get("file", {})
                filename = file_data.get("filename", "N/A")
                file_id = file_data.get("id", "N/A")

                filecomplete_name = file_id + "_" + filename

                source_path = os.path.join("./uploads", filecomplete_name)
                # Update destination to use conversation foldername
                destination_path = os.path.join(conversation_folder, filecomplete_name)
                
                self.file_path_list.append(destination_path)
                shutil.copy(source_path, destination_path)
                
                # Extraire et afficher le nom du service pour information
                service_name = self.extract_service_name(filename)
                print(f"Fichier {filename} extrait comme service: {service_name}")
                
            # Analyser la structure
            response = self.analyze_slide_structure(self.chat_id)
            if "error" in response:
                response = f"Erreur lors de l'analyse de la structure: {response['error']}"
            else:
                # Formater la réponse
                response = self.format_all_slide_data(response)
                # Stocker la structure en cache
                self.cached_structure = response
                
            self.system_prompt = "# Voici les informations des fichiers PPTX toutes les informations sont importantes pour la compréhension du message de l'utilisateur et les données sont triées : \n\n" +  response + "# voici le message de l'utilisateur : " 
        
        return body

    def get_existing_summaries(self, folder_name=None):
        """
        Récupère la liste des fichiers de résumé existants pour le chat_id actuel.
        
        Args:
            folder_name (str, optional): Le nom du dossier à analyser. Si None, utilise le chat_id.
        
        Returns:
            list: Liste des tuples (filename, url) des résumés.
        """
        if folder_name is None:
            folder_name = self.chat_id
        log.info(f"ACRA - Pipeline: Getting existing summaries for folder: {folder_name}")
        output_folder = os.getenv("OUTPUT_FOLDER", "OUTPUT")
        log.info(f"ACRA - Pipeline: Output folder: {output_folder}")
        summaries = []
        folder_path = os.path.join(output_folder, folder_name)
        log.info(f"ACRA - Pipeline: Folder path: {folder_path}")
        log.info(f"ACRA - Pipeline: Folder exists: {os.path.exists(folder_path)}")
        os.makedirs(folder_path, exist_ok=True)
        log.info(f"ACRA - Pipeline: Makedirs: {folder_path}")
        
        try:
            # List all files in the current chat folder
            files = os.listdir(folder_path)
            log.info(f"ACRA - Pipeline: All files in directory: {files}")
            for filename in files:
                log.info(f"ACRA - Pipeline: Processing file: {filename}")
                if filename and filename.endswith(".pptx"):
                    download_url = f"http://localhost:5050/download/{folder_name}/{filename}"
                    log.info(f"ACRA - Pipeline: Download URL: {download_url}")
                    summaries.append((filename, download_url))
            log.info(f"ACRA - Pipeline: Final summaries list: {summaries}")
        except Exception as e:
            log.error(f"ACRA - Pipeline: Error listing files: {str(e)}")
            log.error(f"ACRA - Pipeline: Current working directory: {os.getcwd()}")
            log.error(f"ACRA - Pipeline: Absolute folder path: {os.path.abspath(folder_path)}")
        
        return summaries

    def pipe(self, body: dict, user_message: str, model_id: str, messages: List[dict]) -> Generator[str, None, None]:
        """
        Gère le pipeline de traitement des messages et des commandes spécifiques.

        Cette méthode traite différentes commandes comme /summarize, /structure, et /clear, 
        et gère le streaming de réponses du modèle.

        Args:
            body (dict): Le corps de la requête contenant des métadonnées.
            user_message (str): Le message de l'utilisateur.
            model_id (str): L'identifiant du modèle utilisé.
            messages (List[dict]): Liste des messages précédents.

        Yields:
            str: Réponses formatées en Server-Sent Events (SSE) compatibles avec OpenWebUI.

        Commandes supportées:
        - /summarize: Tente de résumer les fichiers PPTX
        - /structure: Analyse la structure des diapositives
        - /clear: Supprime tous les fichiers de la conversation
        - /generate_text_report: Génère un rapport à partir du texte fourni
        - /cleanup: Exécute manuellement le nettoyage des dossiers orphelins
        - /debug: Affiche les informations de débogage et exécute manuellement le nettoyage
        """
        message = user_message.lower()  # Convertir en minuscules pour simplifier la correspondance
        __event_emitter__ = body.get("__event_emitter__")

        # Check if we're waiting for confirmation
        if self.waiting_for_confirmation:
            if message in ["yes", "y", "oui", "o"]:
                self.waiting_for_confirmation = False
                
                # If we were waiting for summarize confirmation
                if self.confirmation_command == "summarize":
                    # Generate a new summary
                    response = self.summarize_folder(additional_info=self.confirmation_additional_info)
                    if "error" in response:
                        response = f"Erreur lors de la génération du résumé: {response['error']}"
                    else:
                        response = f"Le résumé de tous les fichiers a été généré avec succès. URL de téléchargement: \n{response.get('download_url', 'Non disponible')}"
                    
                    yield f"data: {json.dumps({'choices': [{'message': {'content': response}}]})}\n\n"
                    yield f"data: {json.dumps({'choices': [{'finish_reason': 'stop'}]})}\n\n"
                    self.last_response = response
                    return
            
            elif message in ["no", "n", "non"]:
                self.waiting_for_confirmation = False
                response = "Génération de résumé annulée."
                yield f"data: {json.dumps({'choices': [{'message': {'content': response}}]})}\n\n"
                yield f"data: {json.dumps({'choices': [{'finish_reason': 'stop'}]})}\n\n"
                self.last_response = response
                return
            
            # Reset if we get any other input
            self.waiting_for_confirmation = False
        
        # Gestion des commandes spécifiques
        if "/summarize" in message:
            # Extract additional information after the /summarize command
            additional_info = None
            if " " in message:
                command_parts = message.split(" ", 1)
                if len(command_parts) > 1 and command_parts[1].strip():
                    additional_info = command_parts[1].strip()
            
            # Get existing summaries
            existing_summaries = self.get_existing_summaries()
            log.info(f"ACRA - Pipeline: Existing summaries: {existing_summaries}")
            
            if existing_summaries:
                response = "Voici les résumés existants pour cette conversation:\n\n"
                for filename, url in existing_summaries:
                    response += f"- {filename}: {url}\n"
                
                response += "\nVoulez-vous générer un nouveau résumé? (Oui/Non)"
                
                # Set state to wait for confirmation
                self.waiting_for_confirmation = True
                self.confirmation_command = "summarize"
                self.confirmation_additional_info = additional_info
                
                yield f"data: {json.dumps({'choices': [{'message': {'content': response}}]})}\n\n"
                yield f"data: {json.dumps({'choices': [{'finish_reason': 'stop'}]})}\n\n"
                self.last_response = response
                return
            else:
                # No existing summaries, generate one directly
                response = self.summarize_folder(additional_info=additional_info)
                if "error" in response:
                    response = f"Erreur lors de la génération du résumé: {response['error']}"
                else:
                    introduction_prompt = f"""Tu es un assistant qui va générer une introduction pour un enssemble de fichiers PPTX je veux juste une description globale des fichiers impliqués dans le message de 
                l'utilisateur pas de cas par cas et sourtout quelque chose de consit et renvoie uniquement l'introduction (pas d'explication) si tu vois une information importante ou une alerte critique, tu dois 
                la signaler dans l'introduction. Voici le contenu de tous les fichiers : {self.system_prompt} Tu dois renvoyer uniquement l'introduction (pas d'explication).
                """
                introduction = self.small_model.invoke(introduction_prompt)
                response = f"{introduction}\n\n Le résumé de tous les fichiers a été généré avec succès.\n\n  ### URL de téléchargement: \n{response.get('download_url', 'Non disponible')}"
                
                yield f"data: {json.dumps({'choices': [{'message': {'content': response}}]})}\n\n"
                yield f"data: {json.dumps({'choices': [{'finish_reason': 'stop'}]})}\n\n"
                self.last_response = response
                return
        
        elif "/structure" in message:
            if self.cached_structure is None:
                # Récupérer la structure des diapositives
                response = self.analyze_slide_structure(self.chat_id)
                
                if "error" in response:
                    response_text = f"Erreur lors de l'analyse de la structure: {response['error']}"
                    if __event_emitter__:
                        __event_emitter__({"type": "content", "content": response_text})
                    yield f"data: {json.dumps({'choices': [{'message': {'content': response_text}}]})}\n\n"
                    yield f"data: {json.dumps({'choices': [{'finish_reason': 'stop'}]})}\n\n"
                    self.last_response = response_text
                    return
                
                # Formater les données de la structure
                formatted_response = self.format_all_slide_data(response)
                self.cached_structure = formatted_response
                if __event_emitter__:
                    __event_emitter__({"type": "content", "content": formatted_response})
                yield f"data: {json.dumps({'choices': [{'message': {'content': formatted_response}}]})}\n\n"
                yield f"data: {json.dumps({'choices': [{'finish_reason': 'stop'}]})}\n\n"
                self.last_response = formatted_response
                return
            else:
<<<<<<< HEAD
                if __event_emitter__:
                    __event_emitter__({"type": "content", "content": self.cached_structure})
                yield f"data: {json.dumps({'choices': [{'message': {'content': self.cached_structure}}]})}\n\n"
                yield f"data: {json.dumps({'choices': [{'finish_reason': 'stop'}]})}\n\n"
                self.last_response = self.cached_structure
                return
=======
                response = self.format_all_slide_data(response)
            if __event_emitter__:
                __event_emitter__({"type": "content", "content": response})
            yield f"data: {json.dumps({'choices': [{'message': {'content': response}}]})}\n\n"
            yield f"data: {json.dumps({'choices': [{'finish_reason': 'stop'}]})}\n\n"
            self.last_response = response
            return
        
        elif "/generate" in message:
            # Extraire le texte après la commande
            text_content = user_message.replace("/generate", "").strip()
            if not text_content:
                response = "Veuillez fournir du texte après la commande /generate pour générer un rapport."
            else:
                # On utilise la méthode generate_report qui maintenant fait un POST avec le texte dans le body
                response = self.generate_report(self.chat_id, text_content)
                if "error" in response:
                    response = f"Erreur lors de la génération du rapport: {response['error']}"
                else:
                    response = f"Le rapport a été généré avec succès à partir du texte fourni.\n\n### URL de téléchargement:\n{response.get('download_url', 'Non disponible')}"
            
            if __event_emitter__:
                __event_emitter__({"type": "content", "content": response})
            yield f"data: {json.dumps({'choices': [{'message': {'content': response}}]})}\n\n"
            yield f"data: {json.dumps({'choices': [{'finish_reason': 'stop'}]})}\n\n"
            self.last_response = response
            return
        
>>>>>>> b2265c3a
        elif "/clear" in message:
            response = self.delete_all_files()
            if "error" in response:
                response = f"Erreur lors de la suppression des fichiers: {response['error']}"
            else:
                response = response.get('message', "Les fichiers ont été supprimés avec succès.")
                self.file_path_list = []  # Réinitialiser la liste des fichiers
                self.cached_structure = None  # Réinitialiser la structure en cache
            if __event_emitter__:
                __event_emitter__({"type": "content", "content": response})
            yield f"data: {json.dumps({'choices': [{'message': {'content': response}}]})}\n\n"
            yield f"data: {json.dumps({'choices': [{'finish_reason': 'stop'}]})}\n\n"
            self.last_response = response
            return
            
        elif "/cleanup" in message:
            try:
                cleanup_result = cleanup_orphaned_folders()
                response = f"Nettoyage des dossiers orphelins terminé.\n\n"
                response += f"- Total des dossiers: {cleanup_result['total_folders']}\n"
                response += f"- Total des conversations: {cleanup_result['total_chats']}\n"
                response += f"- Dossiers orphelins nettoyés: {cleanup_result['orphaned_folders']}\n"
                
                if cleanup_result['cleaned_folders']:
                    response += "\nDossiers nettoyés:\n"
                    for folder in cleanup_result['cleaned_folders']:
                        response += f"- {folder}\n"
                else:
                    response += "\nAucun dossier orphelin trouvé."
                    
                if __event_emitter__:
                    __event_emitter__({"type": "content", "content": response})
                yield f"data: {json.dumps({'choices': [{'message': {'content': response}}]})}\n\n"
                yield f"data: {json.dumps({'choices': [{'finish_reason': 'stop'}]})}\n\n"
                self.last_response = response
                return
            except Exception as e:
                response = f"Erreur lors du nettoyage des dossiers orphelins: {str(e)}"
                if __event_emitter__:
                    __event_emitter__({"type": "content", "content": response})
                yield f"data: {json.dumps({'choices': [{'message': {'content': response}}]})}\n\n"
                yield f"data: {json.dumps({'choices': [{'finish_reason': 'stop'}]})}\n\n"
                self.last_response = response
                return

        # Existing commands handling
        elif "/debug" in message or "/forcecleanup" in message:
            try:
                response = "Informations de débogage:\n\n"
                response += f"- ID de conversation actuel: {self.chat_id}\n"
                response += f"- ID de suivi interne: {self.current_chat_id}\n"
                response += f"- Nombre de fichiers dans la liste: {len(self.file_path_list)}\n\n"
                
                # List folders
                upload_folder = os.getenv("UPLOAD_FOLDER", "pptx_folder")
                output_folder = os.getenv("OUTPUT_FOLDER", "OUTPUT")
                
                # Count folders
                upload_folder_count = 0
                if os.path.exists(upload_folder):
                    upload_folder_count = len([d for d in os.listdir(upload_folder) if os.path.isdir(os.path.join(upload_folder, d))])
                
                output_folder_count = 0
                if os.path.exists(output_folder):
                    output_folder_count = len([d for d in os.listdir(output_folder) if os.path.isdir(os.path.join(output_folder, d))])
                
                response += f"- Dossiers dans {upload_folder}: {upload_folder_count}\n"
                response += f"- Dossiers dans {output_folder}: {output_folder_count}\n\n"
                
                # Force run cleanup
                response += "Exécution forcée du nettoyage...\n"
                cleanup_result = cleanup_orphaned_folders()
                
                response += f"Résultat du nettoyage:\n"
                response += f"- Total des dossiers: {cleanup_result.get('total_folders', 0)}\n"
                response += f"- Total des conversations: {cleanup_result.get('total_chats', 0)}\n"
                response += f"- Dossiers potentiellement orphelins: {cleanup_result.get('potential_orphaned_folders', 0)}\n"
                response += f"- Dossiers vraiment orphelins: {cleanup_result.get('truly_orphaned_folders', 0)}\n"
                
                # List cleaned folders
                cleaned_folders = cleanup_result.get('cleaned_folders', [])
                if cleaned_folders:
                    response += "\nDossiers nettoyés:\n"
                    for folder in cleaned_folders:
                        response += f"- {folder}\n"
                else:
                    response += "\nAucun dossier orphelin n'a été nettoyé."
                
                if __event_emitter__:
                    __event_emitter__({"type": "content", "content": response})
                yield f"data: {json.dumps({'choices': [{'message': {'content': response}}]})}\n\n"
                yield f"data: {json.dumps({'choices': [{'finish_reason': 'stop'}]})}\n\n"
                self.last_response = response
                return
            except Exception as e:
                response = f"Erreur lors du débogage et du nettoyage: {str(e)}"
                if __event_emitter__:
                    __event_emitter__({"type": "content", "content": response})
                yield f"data: {json.dumps({'choices': [{'message': {'content': response}}]})}\n\n"
                yield f"data: {json.dumps({'choices': [{'finish_reason': 'stop'}]})}\n\n"
                self.last_response = response
                return

        elif "/merge" in message:
            folderpath = os.path.join("./pptx_folder", self.chat_id)
            response = merge_pptx_files(folderpath, os.path.join("./OUTPUT", self.chat_id, "merged_presentation.pptx"))
            if "error" in response:
                response = f"Erreur lors de la fusion des fichiers: {response['error']}"
            else:
                response = "Les fichiers ont été fusionnés avec succès." + response
                yield f"data: {json.dumps({'choices': [{'message': {'content': response}}]})}\n\n"
                yield f"data: {json.dumps({'choices': [{'finish_reason': 'stop'}]})}\n\n"
                self.last_response = response
                return
        # Ajouter la dernière réponse au contexte si elle existe
        if user_message:
            user_message += f"\n\n *Last response generated :* {self.last_response}"
        else:
            # Afficher les commandes disponibles si aucune réponse précédente
            commands = """Les commandes sont les suivantes : \n
            /summarize [instructions] --> Affiche les résumés existants et demande confirmation avant d'en générer un nouveau. Vous pouvez ajouter des instructions spécifiques après la commande pour guider le résumé.
            /structure --> Renvoie la structure des fichiers 
            /clear --> Retire tous les fichiers de la conversation
<<<<<<< HEAD
            /generate --> genere tout le pptx en fonction du texte ( /generate [Avancements de la semaine])
            /merge --> Fusionne tous les fichiers pptx envoyés
=======
            /cleanup --> Exécute manuellement le nettoyage des dossiers orphelins
            /debug --> Affiche les informations de débogage et force l'exécution du nettoyage
            /generate [texte] --> Génère un rapport à partir du texte fourni
>>>>>>> b2265c3a
            """
            self.last_response = commands
            yield f"data: {json.dumps({'choices': [{'message': {'content': commands}}]})}\n\n"
            yield f"data: {json.dumps({'choices': [{'finish_reason': 'stop'}]})}\n\n"
            return
        
        # Initialiser le contenu cumulatif
        cumulative_content = ""
        user_message = self.system_prompt + "\n\n" + user_message
        
        try:
            # Format standard OpenAI-like qui est attendu par OpenWebUI
            # Premier message pour initialiser le stream
            yield f"data: {json.dumps({'choices': [{'delta': {'role': 'assistant'}}]})}\n\n"
            
            # Streamer la réponse depuis le modèle
            for chunk in self.streaming_model.stream(user_message):
                if isinstance(chunk, str):
                    content_delta = chunk
                else:
                    content_delta = chunk.content if hasattr(chunk, 'content') else str(chunk)
                
                # Nettoyer le contenu pour éviter les problèmes de formatage
                content_delta = content_delta.replace('\r', '')
                
                # Ajouter au contenu cumulatif
                cumulative_content += content_delta
                
                # Envoi de l'événement au client si un émetteur est disponible
                if __event_emitter__:
                    __event_emitter__({"type": "content_delta", "delta": content_delta})
                
                # Format compatible avec le standard OpenAI utilisé par OpenWebUI
                delta_response = {
                    "choices": [
                        {
                            "delta": {"content": content_delta}
                        }
                    ]
                }
                
                # Yield en format SSE (Server-Sent Events)
                yield f"data: {json.dumps(delta_response)}\n\n"
                
            # Message de fin spécifique
            yield f"data: {json.dumps({'choices': [{'delta': {}, 'finish_reason': 'stop'}]})}\n\n"
            yield f"data: [DONE]\n\n"  # Signal de fin standard OpenAI
            
        except Exception as e:
            error_message = f"Erreur lors du streaming de la réponse: {str(e)}"
            if __event_emitter__:
                __event_emitter__({"type": "error", "error": error_message})
            yield f"data: {json.dumps({'error': error_message})}\n\n"
            yield f"data: [DONE]\n\n"  # Même en cas d'erreur, on ferme proprement
            return
        
        self.last_response = cumulative_content

pipeline = Pipeline()

if __name__ == "__main__":
    summarize_ppt("1040706a-776f-4233-b823-b49658dc42dd")<|MERGE_RESOLUTION|>--- conflicted
+++ resolved
@@ -16,15 +16,11 @@
 from services import cleanup_orphaned_folders
 import logging
 
-<<<<<<< HEAD
-load_dotenv()
-=======
 # Set up the main application logger
 setup_logging(app_name="ACRA_Pipeline")
-
+load_dotenv()
 # Use a specific logger for this module
 log = get_logger(__name__)
->>>>>>> b2265c3a
 
 class Pipeline:
     def __init__(self):
@@ -52,6 +48,27 @@
         
         # Variable pour stocker la structure traitée
         self.cached_structure = None
+
+        # State tracking
+        self.waiting_for_confirmation = False
+        self.confirmation_command = ""
+        self.confirmation_additional_info = ""
+        log.info("ACRA Pipeline initialized successfully")
+
+    def generate_report(self, foldername, info):
+        """
+        Génère un rapport à partir du texte fourni en utilisant une requête POST.
+        
+        Args:
+            foldername (str): Le nom du dossier où stocker le rapport
+            info (str): Le texte à analyser pour générer le rapport
+            
+        Returns:
+            dict: Résultat de la requête avec l'URL de téléchargement
+        """
+        url = f"{self.api_url}/generate_text_report/{foldername}"
+        data = {"info": info}
+        return self.post(url, data=json.dumps(data), headers={"Content-Type": "application/json"})
 
         # State tracking
         self.waiting_for_confirmation = False
@@ -81,13 +98,10 @@
         self.system_prompt = ""
         self.file_path_list = []
         self.message_id = 0
-<<<<<<< HEAD
-        self.cached_structure = None
-=======
         self.waiting_for_confirmation = False
         self.confirmation_command = ""
         self.confirmation_additional_info = ""
->>>>>>> b2265c3a
+        self.cached_structure = None
 
     def fetch(self, endpoint):
             """Effectue une requête GET synchrone"""
@@ -112,26 +126,16 @@
             log.error(f"API POST request failed: {response.status_code} - {response.text}")
         return response.json() if response.status_code == 200 else {"error": f"Request failed with status {response.status_code}: {response.text}"}
 
-<<<<<<< HEAD
     def summarize_folder(self, foldername=None):
-=======
-    def summarize_folder(self, folder_name=None, additional_info=None):
->>>>>>> b2265c3a
         """
         Envoie une demande pour résumer tous les fichiers PowerPoint dans un dossier.
         
         Args:
-<<<<<<< HEAD
             foldername (str, optional): Le nom du dossier à résumer. Si None, utilise le chat_id.
-=======
-            folder_name (str, optional): Le nom du dossier à résumer. Si None, utilise le chat_id.
-            additional_info (str, optional): Informations supplémentaires pour le résumé.
->>>>>>> b2265c3a
         
         Returns:
             dict: Les résultats de l'opération de résumé.
         """
-<<<<<<< HEAD
         if foldername is None:
             foldername = self.chat_id
         
@@ -154,17 +158,6 @@
         service_name = self.small_model.invoke(prompt)
         # Nettoyer la réponse (enlever les espaces, retours à la ligne, etc.)
         return service_name.strip()
-=======
-        if folder_name is None:
-            folder_name = self.chat_id
-        
-        # Add additional_info as a query parameter if provided
-        endpoint = f"acra/{folder_name}"
-        if additional_info:
-            endpoint += f"?additional_info={requests.utils.quote(additional_info)}"
-            
-        return self.fetch(endpoint)
->>>>>>> b2265c3a
 
     def analyze_slide_structure(self, foldername=None):
         """
@@ -200,7 +193,6 @@
         # Si data est None ou vide, renvoyer un message d'erreur
         if not data:
             return "Aucun fichier PPTX fourni."
-<<<<<<< HEAD
             
         # Si data est fourni, mettre à jour le cache
         self.cached_structure = data
@@ -288,85 +280,6 @@
                     result += "\n"
         else:
             result += "\n\n📅 **Événements à venir:** Aucun événement particulier prévu.\n"
-=======
-
-        for presentation in presentations["presentations"]:
-            # Informations de base
-            filename = presentation.get("filename", "Unknown File")
-            total_slides = presentation.get("slide data", {}).get("total_slides", 0)
-            prompt = f"Tu es un assistant spécialisé dans le traitement automatique des noms de fichiers. On te donne un nom de fichier de présentation (PowerPoint) contenant un identifiant unique suivi du titre du document. Ton objectif est d'extraire uniquement le titre du document dans un format propre et lisible pour un humain. Le titre est toujours situé après le dernier underscore (`_`) ou après une chaîne d'identifiants. Supprime l'extension `.pptx` ou toute autre extension. Remplace les underscores (`_`) ou tirets (`-`) par des espaces, et capitalise correctement chaque mot. Exemple : **Nom de fichier :** `dc56be63-37a6-4ed6-9223-50f545028ab4_CRA_SERVICE_UX.pptx`   **Titre extrait :** `Service UX` Donne uniquement le titre extrait (pas d'explication), en une seule ligne. voici le nom du fichier : {filename}"
-            service_name = self.small_model.invoke(prompt)
-            result += f"##  **Présentation :**  CRA {service_name}\n\n"
-            result += f"**Nombre total de diapositives :** {total_slides + 1}\n\n"
-            
-            # Informations globales
-            result += f"### Informations globales {service_name}\n\n\n"
-            temp_global_content = []
-            content = presentation.get("project_data", {})
-            activites = content.get("activities", {})
-            
-            for item in activites:
-                info_text = activites.get(item, {}).get("information", "")
-                # Ajoute l'information en utilisant une liste markdown
-                temp_global_content.append(f"#### **{item} :**  \n  - {info_text}\n\n")
-            
-            result += "\n\n".join(temp_global_content) + "\n\n"
-            result += "---\n\n"
-            
-            # Section Alertes
-            result += f"### Alertes {service_name}\n\n"
-            
-            temp_alerts_critical = []
-            temp_alerts_warning = []
-            temp_alerts_advancements = []
-            
-            for item in activites:
-                alerts = activites.get(item, {}).get("alerts", {})
-                
-                # Alertes critiques
-                if alerts.get("critical_alerts"):
-                    alert_lines = "\n".join([f"    - {alert}" for alert in alerts.get("critical_alerts", [])])
-                    temp_alerts_critical.append(f"  - **{item}**:\n{alert_lines}")
-                    
-                # Alertes mineures
-                if alerts.get("small_alerts"):
-                    alert_lines = "\n".join([f"    - {alert}" for alert in alerts.get("small_alerts", [])])
-                    temp_alerts_warning.append(f"  - **{item}**:\n{alert_lines}")
-                    
-                # Avancements
-                if alerts.get("advancements"):
-                    alert_lines = "\n".join([f"    - {advancement}" for advancement in alerts.get("advancements", [])])
-                    temp_alerts_advancements.append(f"  - **{item}**:\n{alert_lines}")
-            
-            # Affichage des alertes critiques
-            if temp_alerts_critical:
-                result += "- **🔴 Alertes Critiques :**\n" + "\n".join(temp_alerts_critical) + "\n\n"
-            else:
-                result += "- **🔴 Alertes Critiques :** Aucune alerte critique à signaler.\n\n"
-            
-            # Affichage des alertes mineures
-            if temp_alerts_warning:
-                result += "- **🟡 Alertes à surveiller :**\n" + "\n".join(temp_alerts_warning) + "\n\n"
-            else:
-                result += "- **🟡 Alertes à surveiller :** Aucune alerte mineure à signaler.\n\n"
-            
-            # Affichage des avancements
-            if temp_alerts_advancements:
-                result += "- **🟢 Avancements :**\n" + "\n".join(temp_alerts_advancements) + "\n\n"
-            else:
-                result += "- **🟢 Avancements :** Aucun avancement significatif à signaler.\n\n"
-            
-            
-            # Événements à venir
-            result += f"### Événements des semaines à venir {service_name} \n\n"
-            evenements = content.get("upcoming_events", [])
-            
-            if evenements:
-                result += f"\n\n{evenements}\n\n"
-            else:
-                result += "Aucun événement particulier prévu pour les semaines à venir.\n\n"
-            result += "-" * 50 + "\n"  # Séparateur entre fichiers
->>>>>>> b2265c3a
 
         return result.strip()
 
@@ -416,48 +329,12 @@
         log.info(f"Current state - self.chat_id: '{self.chat_id}', self.current_chat_id: '{self.current_chat_id}'")
         
         # Get conversation ID from body
-<<<<<<< HEAD
         if body.get("metadata", {}).get("chat_id") != None:
             self.chat_id = body.get("metadata", {}).get("chat_id", "default")
             if not self.current_chat_id:
                 self.current_chat_id = self.chat_id
 
         # Create foldername with conversation ID
-=======
-        new_chat_id = body.get("metadata", {}).get("chat_id", "default")
-        log.info(f"Extracted new_chat_id from metadata: '{new_chat_id}'")
-        
-        # Always compare to current_chat_id, as that's our tracking variable
-        if new_chat_id != self.current_chat_id:
-            log.info(f"CHAT ID CHANGE DETECTED: '{self.current_chat_id}' → '{new_chat_id}'")
-            
-            # Skip initial setup (first conversation)
-            if self.current_chat_id:  # Only run if we had a previous conversation
-                log.info(f"Previous conversation existed, running cleanup...")
-                
-                # Run cleanup for orphaned folders
-                try:
-                    log.info("Running cleanup for orphaned folders...")
-                    cleanup_result = cleanup_orphaned_folders()
-                    log.info(f"Cleanup completed: {cleanup_result}")
-                except Exception as e:
-                    log.error(f"Error running cleanup: {str(e)}", exc_info=True)
-                
-                # Reset conversation state for the new conversation
-                self.reset_conversation_state()
-            else:
-                log.info("First conversation, skipping cleanup")
-            
-            # Update current chat ID tracking
-            self.current_chat_id = new_chat_id
-        else:
-            log.info(f"No chat_id change detected (still '{self.current_chat_id}')")
-        
-        # Always update self.chat_id for use in the rest of the pipeline
-        self.chat_id = new_chat_id
-        
-        # Create folder with conversation ID
->>>>>>> b2265c3a
         conversation_folder = os.path.join("./pptx_folder", self.chat_id)
         os.makedirs(conversation_folder, exist_ok=True)
         print(f"Created folder at : {os.path.join('./pptx_folder', self.chat_id)}")
@@ -561,9 +438,6 @@
         - /summarize: Tente de résumer les fichiers PPTX
         - /structure: Analyse la structure des diapositives
         - /clear: Supprime tous les fichiers de la conversation
-        - /generate_text_report: Génère un rapport à partir du texte fourni
-        - /cleanup: Exécute manuellement le nettoyage des dossiers orphelins
-        - /debug: Affiche les informations de débogage et exécute manuellement le nettoyage
         """
         message = user_message.lower()  # Convertir en minuscules pour simplifier la correspondance
         __event_emitter__ = body.get("__event_emitter__")
@@ -669,22 +543,12 @@
                 self.last_response = formatted_response
                 return
             else:
-<<<<<<< HEAD
                 if __event_emitter__:
                     __event_emitter__({"type": "content", "content": self.cached_structure})
                 yield f"data: {json.dumps({'choices': [{'message': {'content': self.cached_structure}}]})}\n\n"
                 yield f"data: {json.dumps({'choices': [{'finish_reason': 'stop'}]})}\n\n"
                 self.last_response = self.cached_structure
                 return
-=======
-                response = self.format_all_slide_data(response)
-            if __event_emitter__:
-                __event_emitter__({"type": "content", "content": response})
-            yield f"data: {json.dumps({'choices': [{'message': {'content': response}}]})}\n\n"
-            yield f"data: {json.dumps({'choices': [{'finish_reason': 'stop'}]})}\n\n"
-            self.last_response = response
-            return
-        
         elif "/generate" in message:
             # Extraire le texte après la commande
             text_content = user_message.replace("/generate", "").strip()
@@ -705,7 +569,6 @@
             self.last_response = response
             return
         
->>>>>>> b2265c3a
         elif "/clear" in message:
             response = self.delete_all_files()
             if "error" in response:
@@ -720,94 +583,6 @@
             yield f"data: {json.dumps({'choices': [{'finish_reason': 'stop'}]})}\n\n"
             self.last_response = response
             return
-            
-        elif "/cleanup" in message:
-            try:
-                cleanup_result = cleanup_orphaned_folders()
-                response = f"Nettoyage des dossiers orphelins terminé.\n\n"
-                response += f"- Total des dossiers: {cleanup_result['total_folders']}\n"
-                response += f"- Total des conversations: {cleanup_result['total_chats']}\n"
-                response += f"- Dossiers orphelins nettoyés: {cleanup_result['orphaned_folders']}\n"
-                
-                if cleanup_result['cleaned_folders']:
-                    response += "\nDossiers nettoyés:\n"
-                    for folder in cleanup_result['cleaned_folders']:
-                        response += f"- {folder}\n"
-                else:
-                    response += "\nAucun dossier orphelin trouvé."
-                    
-                if __event_emitter__:
-                    __event_emitter__({"type": "content", "content": response})
-                yield f"data: {json.dumps({'choices': [{'message': {'content': response}}]})}\n\n"
-                yield f"data: {json.dumps({'choices': [{'finish_reason': 'stop'}]})}\n\n"
-                self.last_response = response
-                return
-            except Exception as e:
-                response = f"Erreur lors du nettoyage des dossiers orphelins: {str(e)}"
-                if __event_emitter__:
-                    __event_emitter__({"type": "content", "content": response})
-                yield f"data: {json.dumps({'choices': [{'message': {'content': response}}]})}\n\n"
-                yield f"data: {json.dumps({'choices': [{'finish_reason': 'stop'}]})}\n\n"
-                self.last_response = response
-                return
-
-        # Existing commands handling
-        elif "/debug" in message or "/forcecleanup" in message:
-            try:
-                response = "Informations de débogage:\n\n"
-                response += f"- ID de conversation actuel: {self.chat_id}\n"
-                response += f"- ID de suivi interne: {self.current_chat_id}\n"
-                response += f"- Nombre de fichiers dans la liste: {len(self.file_path_list)}\n\n"
-                
-                # List folders
-                upload_folder = os.getenv("UPLOAD_FOLDER", "pptx_folder")
-                output_folder = os.getenv("OUTPUT_FOLDER", "OUTPUT")
-                
-                # Count folders
-                upload_folder_count = 0
-                if os.path.exists(upload_folder):
-                    upload_folder_count = len([d for d in os.listdir(upload_folder) if os.path.isdir(os.path.join(upload_folder, d))])
-                
-                output_folder_count = 0
-                if os.path.exists(output_folder):
-                    output_folder_count = len([d for d in os.listdir(output_folder) if os.path.isdir(os.path.join(output_folder, d))])
-                
-                response += f"- Dossiers dans {upload_folder}: {upload_folder_count}\n"
-                response += f"- Dossiers dans {output_folder}: {output_folder_count}\n\n"
-                
-                # Force run cleanup
-                response += "Exécution forcée du nettoyage...\n"
-                cleanup_result = cleanup_orphaned_folders()
-                
-                response += f"Résultat du nettoyage:\n"
-                response += f"- Total des dossiers: {cleanup_result.get('total_folders', 0)}\n"
-                response += f"- Total des conversations: {cleanup_result.get('total_chats', 0)}\n"
-                response += f"- Dossiers potentiellement orphelins: {cleanup_result.get('potential_orphaned_folders', 0)}\n"
-                response += f"- Dossiers vraiment orphelins: {cleanup_result.get('truly_orphaned_folders', 0)}\n"
-                
-                # List cleaned folders
-                cleaned_folders = cleanup_result.get('cleaned_folders', [])
-                if cleaned_folders:
-                    response += "\nDossiers nettoyés:\n"
-                    for folder in cleaned_folders:
-                        response += f"- {folder}\n"
-                else:
-                    response += "\nAucun dossier orphelin n'a été nettoyé."
-                
-                if __event_emitter__:
-                    __event_emitter__({"type": "content", "content": response})
-                yield f"data: {json.dumps({'choices': [{'message': {'content': response}}]})}\n\n"
-                yield f"data: {json.dumps({'choices': [{'finish_reason': 'stop'}]})}\n\n"
-                self.last_response = response
-                return
-            except Exception as e:
-                response = f"Erreur lors du débogage et du nettoyage: {str(e)}"
-                if __event_emitter__:
-                    __event_emitter__({"type": "content", "content": response})
-                yield f"data: {json.dumps({'choices': [{'message': {'content': response}}]})}\n\n"
-                yield f"data: {json.dumps({'choices': [{'finish_reason': 'stop'}]})}\n\n"
-                self.last_response = response
-                return
 
         elif "/merge" in message:
             folderpath = os.path.join("./pptx_folder", self.chat_id)
@@ -829,14 +604,8 @@
             /summarize [instructions] --> Affiche les résumés existants et demande confirmation avant d'en générer un nouveau. Vous pouvez ajouter des instructions spécifiques après la commande pour guider le résumé.
             /structure --> Renvoie la structure des fichiers 
             /clear --> Retire tous les fichiers de la conversation
-<<<<<<< HEAD
             /generate --> genere tout le pptx en fonction du texte ( /generate [Avancements de la semaine])
             /merge --> Fusionne tous les fichiers pptx envoyés
-=======
-            /cleanup --> Exécute manuellement le nettoyage des dossiers orphelins
-            /debug --> Affiche les informations de débogage et force l'exécution du nettoyage
-            /generate [texte] --> Génère un rapport à partir du texte fourni
->>>>>>> b2265c3a
             """
             self.last_response = commands
             yield f"data: {json.dumps({'choices': [{'message': {'content': commands}}]})}\n\n"
