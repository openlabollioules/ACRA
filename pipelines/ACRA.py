--- conflicted
+++ resolved
@@ -12,23 +12,25 @@
 from OLLibrary.utils.log_service import setup_logging, get_logger
 from services import cleanup_orphaned_folders
 import logging
-<<<<<<< HEAD
 from dotenv import load_dotenv
-=======
-
->>>>>>> b2265c3a
 # Set up the main application logger
 setup_logging(app_name="ACRA_Pipeline")
 
 # Use a specific logger for this module
 log = get_logger(__name__)
-<<<<<<< HEAD
 load_dotenv()
 
 OUTPUT = os.getenv('OUTPUT_FOLDER')
-=======
-
->>>>>>> b2265c3a
+from OLLibrary.utils.log_service import setup_logging, get_logger
+from services import cleanup_orphaned_folders
+import logging
+
+# Set up the main application logger
+setup_logging(app_name="ACRA_Pipeline")
+
+# Use a specific logger for this module
+log = get_logger(__name__)
+
 class Pipeline:
 
     def __init__(self):
@@ -309,12 +311,41 @@
         if new_chat_id != self.current_chat_id:
             log.info(f"CHAT ID CHANGE DETECTED: '{self.current_chat_id}' → '{new_chat_id}'")
             
-<<<<<<< HEAD
             # Préparer la notification pour le frontend
             body["__notifications__"] = self.notify_chat_id_change(new_chat_id)
             
-=======
->>>>>>> b2265c3a
+            # Skip initial setup (first conversation)
+            if self.current_chat_id:  # Only run if we had a previous conversation
+                log.info(f"Previous conversation existed, running cleanup...")
+                
+                # Run cleanup for orphaned folders
+                try:
+                    log.info("Running cleanup for orphaned folders...")
+                    cleanup_result = cleanup_orphaned_folders()
+                    log.info(f"Cleanup completed: {cleanup_result}")
+                except Exception as e:
+                    log.error(f"Error running cleanup: {str(e)}", exc_info=True)
+                
+                # Reset conversation state for the new conversation
+                self.reset_conversation_state()
+            else:
+                log.info("First conversation, skipping cleanup")
+            
+            # Update current chat ID tracking
+            self.current_chat_id = new_chat_id
+        else:
+            log.info(f"No chat_id change detected (still '{self.current_chat_id}')")
+        
+        # Always update self.chat_id for use in the rest of the pipeline
+        self.chat_id = new_chat_id
+        
+        new_chat_id = body.get("metadata", {}).get("chat_id", "default")
+        log.info(f"Extracted new_chat_id from metadata: '{new_chat_id}'")
+        
+        # Always compare to current_chat_id, as that's our tracking variable
+        if new_chat_id != self.current_chat_id:
+            log.info(f"CHAT ID CHANGE DETECTED: '{self.current_chat_id}' → '{new_chat_id}'")
+            
             # Skip initial setup (first conversation)
             if self.current_chat_id:  # Only run if we had a previous conversation
                 log.info(f"Previous conversation existed, running cleanup...")
@@ -398,11 +429,7 @@
             for filename in files:
                 log.info(f"ACRA - Pipeline: Processing file: {filename}")
                 if filename and filename.endswith(".pptx"):
-<<<<<<< HEAD
-                    download_url = f"http://localhost:5050/download/{OUTPUT}/{folder_name}/{filename}"
-=======
                     download_url = f"http://localhost:5050/download/{folder_name}/{filename}"
->>>>>>> b2265c3a
                     log.info(f"ACRA - Pipeline: Download URL: {download_url}")
                     summaries.append((filename, download_url))
             log.info(f"ACRA - Pipeline: Final summaries list: {summaries}")
@@ -440,35 +467,6 @@
         message = user_message.lower()  # Convertir en minuscules pour simplifier la correspondance
         __event_emitter__ = body.get("__event_emitter__")
 
-<<<<<<< HEAD
-        # Toujours envoyer une notification de chat_id au début de chaque message
-        # Cela garantit que le frontend est synchronisé avec le chat_id actuel
-        if __event_emitter__ and self.chat_id:
-            notification = self.notify_chat_id_change(self.chat_id)
-            if notification and notification.get("type") == "sse":
-                notification_data = notification.get("data", "{}")
-                sse_event = f"data: {notification_data}\n\n"
-                log.info(f"Sending initial chat_id notification: {sse_event}")
-                yield sse_event
-
-        # Check if there are notifications to send to the frontend
-        if __event_emitter__ and body.get("__notifications__"):
-            notification = body.get("__notifications__")
-            log.info(f"Emitting notification: {notification}")
-            
-            # Si c'est une notification SSE, format spécial
-            if notification.get("type") == "sse":
-                notification_data = notification.get("data", "{}")
-                # Format de l'événement SSE
-                sse_event = f"data: {notification_data}\n\n"
-                log.info(f"Sending SSE notification: {sse_event}")
-                yield sse_event
-            else:
-                # Sinon, notification normale via event_emitter
-                __event_emitter__(notification)
-
-=======
->>>>>>> b2265c3a
         # Check if we're waiting for confirmation
         if self.waiting_for_confirmation:
             if message in ["yes", "y", "oui", "o"]:
@@ -487,7 +485,6 @@
                     yield f"data: {json.dumps({'choices': [{'finish_reason': 'stop'}]})}\n\n"
                     self.last_response = response
                     return
-<<<<<<< HEAD
             
             elif message in ["no", "n", "non"]:
                 self.waiting_for_confirmation = False
@@ -509,29 +506,6 @@
                 if len(command_parts) > 1 and command_parts[1].strip():
                     additional_info = command_parts[1].strip()
             
-=======
-            
-            elif message in ["no", "n", "non"]:
-                self.waiting_for_confirmation = False
-                response = "Génération de résumé annulée."
-                yield f"data: {json.dumps({'choices': [{'message': {'content': response}}]})}\n\n"
-                yield f"data: {json.dumps({'choices': [{'finish_reason': 'stop'}]})}\n\n"
-                self.last_response = response
-                return
-            
-            # Reset if we get any other input
-            self.waiting_for_confirmation = False
-        
-        # Gestion des commandes spécifiques
-        if "/summarize" in message:
-            # Extract additional information after the /summarize command
-            additional_info = None
-            if " " in message:
-                command_parts = message.split(" ", 1)
-                if len(command_parts) > 1 and command_parts[1].strip():
-                    additional_info = command_parts[1].strip()
-            
->>>>>>> b2265c3a
             # Get existing summaries
             existing_summaries = self.get_existing_summaries()
             log.info(f"ACRA - Pipeline: Existing summaries: {existing_summaries}")
