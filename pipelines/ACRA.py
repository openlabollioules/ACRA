--- conflicted
+++ resolved
@@ -17,14 +17,9 @@
 
         self.last_response = None
 
-<<<<<<< HEAD
-        self.model = OllamaLLM(model="deepseek-r1:8b", base_url="http://host.docker.internal:11434", num_ctx=32000)
-        
-=======
         # self.model = OllamaLLM(model="deepseek-r1:8b", base_url="http://host.docker.internal:11434", num_ctx=32000)
         self.streaming_model = OllamaLLM(model="deepseek-r1:14b", base_url="http://host.docker.internal:11434", num_ctx=64000, stream=True)
 
->>>>>>> b6cf4d70
         self.api_url = "http://host.docker.internal:5050"
 
         self.openwebui_api = "http://host.docker.internal:3030"
@@ -32,9 +27,6 @@
         self.file_path_list = []
 
         self.chat_id = ""
-<<<<<<< HEAD
-    
-=======
         self.current_chat_id = ""  # To track conversation changes
 
         self.system_prompt = ""
@@ -46,7 +38,6 @@
         self.system_prompt = ""
         self.file_path_list = []
         self.message_id = 0
->>>>>>> b6cf4d70
 
     def fetch(self, endpoint):
             """Effectue une requête GET synchrone"""
@@ -263,23 +254,6 @@
         Cette méthode traite différentes commandes comme /summarize, /structure, et /clear, 
         et gère le streaming de réponses du modèle.
 
-<<<<<<< HEAD
-        # Validate that we have a chat_id
-        if not self.chat_id:
-            response = "Erreur: Impossible d'identifier la conversation. Veuillez réessayer."
-            self.last_response = response
-            return response
-
-        # Check for commands anywhere in the message
-        if "/summarize" in message:
-            # No filename provided, summarize all files by default
-            response = self.summarize_folder()
-            if "error" in response:
-                response = f"Erreur lors de la génération du résumé: {response['error']}"
-            else:
-                response = f"Le résumé de tous les fichiers a été généré avec succès. URL de téléchargement: {response.get('download_url', 'Non disponible')}"
-            
-=======
         Args:
             body (dict): Le corps de la requête contenant des métadonnées.
             user_message (str): Le message de l'utilisateur.
@@ -309,34 +283,26 @@
 
         # Gestion des commandes spécifiques (/summarize, /structure, /clear)
         if "/summarize" in message:
-            response = "pas fait"
-            if __event_emitter__:
-                __event_emitter__({"type": "content", "content": response})
-            yield f"data: {json.dumps({'choices': [{'message': {'content': response}}]})}\n\n"
->>>>>>> b6cf4d70
+            # No filename provided, summarize all files by default
+            response = self.summarize_folder()
+            if "error" in response:
+                response = f"Erreur lors de la génération du résumé: {response['error']}"
+            else:
+                response = f"Le résumé de tous les fichiers a été généré avec succès. URL de téléchargement: {response.get('download_url', 'Non disponible')}"
+            
             self.last_response = response
             return
         
         elif "/structure" in message:
-<<<<<<< HEAD
-            print('structure')
-            print("chat id : ", self.chat_id)
             response = self.analyze_slide_structure()
-            print("response : ", response)
-=======
-            response = self.analyze_slide_structure()
->>>>>>> b6cf4d70
             if "error" in response:
                 response = f"Erreur lors de l'analyse de la structure: {response['error']}"
             else:
                 response = self.format_all_slide_data(response)
-<<<<<<< HEAD
-=======
             if __event_emitter__:
                 __event_emitter__({"type": "content", "content": response})
             yield f"data: {json.dumps({'choices': [{'message': {'content': response}}]})}\n\n"
             yield f"data: {json.dumps({'choices': [{'finish_reason': 'stop'}]})}\n\n"
->>>>>>> b6cf4d70
             self.last_response = response
             return
         
@@ -346,15 +312,11 @@
                 response = f"Erreur lors de la suppression des fichiers: {response['error']}"
             else:
                 response = response.get('message', "Les fichiers ont été supprimés avec succès.")
-<<<<<<< HEAD
-                self.file_path_list = []  # Clear the file path list
-=======
                 self.file_path_list = []  # Réinitialiser la liste des fichiers
             if __event_emitter__:
                 __event_emitter__({"type": "content", "content": response})
             yield f"data: {json.dumps({'choices': [{'message': {'content': response}}]})}\n\n"
             yield f"data: {json.dumps({'choices': [{'finish_reason': 'stop'}]})}\n\n"
->>>>>>> b6cf4d70
             self.last_response = response
             return
 
@@ -382,41 +344,6 @@
             # Premier message pour initialiser le stream
             yield f"data: {json.dumps({'choices': [{'delta': {'role': 'assistant'}}]})}\n\n"
             
-<<<<<<< HEAD
-        # Only use Ollama for non-command messages
-        # Nettoyage et ajout du flag de raisonnement
-        if model_id.startswith("reasoning/"):
-            model_id = model_id.replace("reasoning/", "", 1)
-        
-        # Concaténer le dernier contexte (si disponible)
-        if self.last_response:
-            user_message += f"\n\n*Last response generated:* {self.last_response}"
-        
-        # Préparer le payload en incluant le flag de raisonnement
-        payload = {
-            "model": model_id,
-            "prompt": user_message,
-            "include_reasoning": True,
-            # éventuellement d'autres paramètres spécifiques
-        }
-        
-        # Exemple d'appel via une API ou méthode custom (ici à adapter selon OllamaLLM)
-        response = self.model.invoke(user_message)  # ou un appel à l'API avec le payload préparé
-        
-        # Post-traitement pour ajouter le raisonnement dans la réponse finale
-        if isinstance(response, dict) and "choices" in response:
-            for choice in response["choices"]:
-                if "message" in choice and "reasoning" in choice["message"]:
-                    reasoning = choice["message"]["reasoning"] + "\n"
-                    choice["message"]["content"] = f"{reasoning}{choice['message']['content']}"
-            final_response = "\n".join([choice["message"]["content"] for choice in response["choices"]])
-        else:
-            final_response = response  # si c'est simplement une chaîne
-        
-        self.last_response = final_response
-        return final_response
-    
-=======
             # Streamer la réponse depuis le modèle
             for chunk in self.streaming_model.stream(user_message):
                 if isinstance(chunk, str):
@@ -460,5 +387,4 @@
         
         self.last_response = cumulative_content
 
->>>>>>> b6cf4d70
 pipeline = Pipeline()