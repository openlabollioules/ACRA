import os,sys
import re
import json
from pptx import Presentation
from langchain_core.prompts import PromptTemplate
from copy import deepcopy
from dotenv import load_dotenv

sys.path.append(os.path.abspath(os.path.join(os.path.dirname(__file__), "..")))

# Load environment variables
load_dotenv()
UPLOAD_FOLDER = os.getenv("UPLOAD_FOLDER", "pptx_folder")

from langchain_ollama import OllamaLLM
summarize_model = OllamaLLM(model="deepseek-r1:32b", base_url="http://host.docker.internal:11434", temperature=0.7, num_ctx=64000)

from analist import extract_projects_from_presentation
from OLLibrary.utils.text_service import remove_tags_no_keep

def extract_common_and_upcoming_info(project_data):
    """
    Extract common information, upcoming work information, and alerts from project data.
    
    Parameters:
      project_data (dict): Project data dictionary extracted from presentations.
    
    Returns:
      dict: A dictionary containing common_info, upcoming_info, advancements, small_alerts, and critical_alerts
    """
    common_info = []
    upcoming_info = ""
    advancements = []
    small_alerts = []
    critical_alerts = []
    
    # Extract common information from all projects
    for project_name, project_info in project_data.items():
        if project_name == "metadata" or project_name == "upcoming_events":
            continue
            
        if "information" in project_info:
            info_text = project_info["information"]
            
            # Check if the information contains details about upcoming week
            upcoming_week_match = re.search(r"Evénements de la semaine à venir(.*?)$", info_text, re.DOTALL)
            if upcoming_week_match:
                # Split the information: before match goes to common_info, the match itself goes to upcoming_info
                common_part = info_text[:upcoming_week_match.start()]
                upcoming_part = upcoming_week_match.group(1).strip()
                
                if common_part:
                    common_info.append(f"{project_name}: {common_part}")
                if upcoming_part:
                    upcoming_info += f"{project_name}: {upcoming_part}\n"
            else:
                common_info.append(f"{project_name}: {info_text}")
        
        # Process alerts and store them in separate categories
        if "alerts" in project_info:
            alerts = project_info["alerts"]
            
            if alerts.get("advancements"):
                for advancement in alerts.get("advancements", []):
                    advancements.append(f"{project_name}: {advancement}")
            
            if alerts.get("small_alerts"):
                for alert in alerts.get("small_alerts", []):
                    small_alerts.append(f"{project_name}: {alert}")
            
            if alerts.get("critical_alerts"):
                for alert in alerts.get("critical_alerts", []):
                    critical_alerts.append(f"{project_name}: {alert}")
    
    # Add upcoming events from project_data if available
    if "upcoming_events" in project_data:
        upcoming_info += project_data["upcoming_events"]
    
    # Prepare the result dictionary
    result = {
        "common_info": "\n\n".join(common_info),
        "upcoming_info": upcoming_info if upcoming_info else "Aucun événement particulier prévu pour la semaine à venir.",
        "advancements": "\n".join(advancements) if advancements else "Aucun avancement significatif à signaler.",
        "small_alerts": "\n".join(small_alerts) if small_alerts else "Aucune alerte mineure à signaler.",
        "critical_alerts": "\n".join(critical_alerts) if critical_alerts else "Aucune alerte critique à signaler."
    }
    
    return result

def aggregate_and_summarize(pptx_folder, additional_info=""):
    """
    Main function to aggregate the IF texts from all PPTX files in the folder and obtain a summarized result.
    Uses an LLM to summarize the project information and return it in the specified JSON format.
    
    Parameters:
      pptx_folder (str): Path to the folder containing PowerPoint files to analyze.
      additional_info (str, optional): Additional information or instructions for the summarization process.
    
    Returns:
      dict: A nested dictionary with project/subproject structure containing information and alerts
    """
    # New project structure
    aggregated_data = {}
    file_count = 0
    processed_files = []
    extraction_errors = []
    
    # Determine the full path to the folder
    full_path = pptx_folder
    if not os.path.isabs(pptx_folder):
        full_path = os.path.join(UPLOAD_FOLDER, pptx_folder)
    
    print(f"Processing folder: {full_path}")
    
    # Check if the folder exists
    if not os.path.exists(full_path):
        error_msg = f"Warning: Folder {full_path} does not exist."
        print(error_msg)
        extraction_errors.append(error_msg)
        return {
            "projects": {},
            "upcoming_events": {},
            "metadata": {
                "processed_files": 0,
                "folder": os.path.basename(pptx_folder),
                "errors": extraction_errors
            },
            "source_files": []
        }
    
    # List all files in the folder to diagnose issues
    all_files = os.listdir(full_path)
    print(f"Files in folder: {all_files}")
    pptx_files = [f for f in all_files if f.lower().endswith(".pptx")]
    print(f"PPTX files found: {pptx_files}")
    
    if not pptx_files:
        error_msg = f"No PowerPoint files found in folder {full_path}"
        print(error_msg)
        extraction_errors.append(error_msg)
        return {
            "projects": {},
            "upcoming_events": {},
            "metadata": {
                "processed_files": 0,
                "folder": os.path.basename(pptx_folder),
                "errors": extraction_errors
            },
            "source_files": []
        }
    
    # Get all PPTX files in the folder
    for filename in pptx_files:
        file_path = os.path.join(full_path, filename)
        print(f"Processing file: {file_path}")
        
        # Extract project data from the presentation
        try:
            file_project_data = extract_projects_from_presentation(file_path)
            file_count += 1
            
            # Add processed file info
            service_name = os.path.basename(file_path).split('_')[-1].replace('.pptx', '')
            processed_file_info = {
                "filename": filename,
                "service_name": service_name,
                "processed": True
            }
            
            # Check if any projects were extracted
            if "projects" in file_project_data and file_project_data["projects"]:
                print(f"Successfully extracted projects from {filename}")
                project_count = len(file_project_data["projects"])
                processed_file_info["project_count"] = project_count
            else:
                # Check for error message in metadata
                if "metadata" in file_project_data and "error" in file_project_data["metadata"]:
                    error = file_project_data["metadata"]["error"]
                    print(f"Error in file {filename}: {error}")
                    extraction_errors.append(f"File {filename}: {error}")
                    processed_file_info["error"] = error
                else:
                    warning = f"No projects extracted from {filename}"
                    print(warning)
                    extraction_errors.append(warning)
                    processed_file_info["warning"] = warning
            
            processed_files.append(processed_file_info)
            
            # Process projects data from file_project_data
            if "projects" in file_project_data:
                for main_project, main_project_content in file_project_data["projects"].items():
                    # Ensure the main project exists in aggregated data
                    if main_project not in aggregated_data:
                        aggregated_data[main_project] = {}
                    
                    # Check if main_project_content is a terminal node or contains subprojects
                    is_terminal = "information" in main_project_content
                    
                    if is_terminal:
                        # This is a terminal node, merge the data directly
                        if "information" in aggregated_data[main_project]:
                            # Merge with existing data
                            aggregated_data[main_project]["information"] += "\n" + main_project_content["information"] if aggregated_data[main_project]["information"] else main_project_content["information"]
                            
                            # Merge alerts and advancements
                            for alert_type in ["critical", "small", "advancements"]:
                                if alert_type in main_project_content:
                                    if alert_type not in aggregated_data[main_project]:
                                        aggregated_data[main_project][alert_type] = []
                                    aggregated_data[main_project][alert_type].extend(
                                        item for item in main_project_content[alert_type] 
                                        if item not in aggregated_data[main_project][alert_type]
                                    )
                        else:
                            # Copy the data for a new terminal node
                            aggregated_data[main_project] = {
                                "information": main_project_content.get("information", ""),
                                "critical": main_project_content.get("critical", []),
                                "small": main_project_content.get("small", []),
                                "advancements": main_project_content.get("advancements", [])
                            }
                    else:
                        # This contains subprojects
                        for subproject_name, subproject_content in main_project_content.items():
                            # Skip metadata fields that might be in the dictionary
                            if subproject_name in ["information", "critical", "small", "advancements"]:
                                # Handle top-level project information if it exists alongside subprojects
                                if subproject_name == "information" and subproject_content:
                                    if "information" not in aggregated_data[main_project]:
                                        aggregated_data[main_project]["information"] = subproject_content
                                    else:
                                        aggregated_data[main_project]["information"] += "\n" + subproject_content
                                elif subproject_name in ["critical", "small", "advancements"] and subproject_content:
                                    if subproject_name not in aggregated_data[main_project]:
                                        aggregated_data[main_project][subproject_name] = []
                                    aggregated_data[main_project][subproject_name].extend(
                                        item for item in subproject_content 
                                        if item not in aggregated_data[main_project][subproject_name]
                                    )
                                continue
                            
                            # Process the subproject
                            if subproject_name not in aggregated_data[main_project]:
                                aggregated_data[main_project][subproject_name] = {}
                            
                            # Check if subproject_content is a terminal node or further nested
                            sub_is_terminal = "information" in subproject_content
                            
                            if sub_is_terminal:
                                # This is a terminal subproject
                                if "information" in aggregated_data[main_project][subproject_name]:
                                    # Merge with existing data
                                    aggregated_data[main_project][subproject_name]["information"] += "\n" + subproject_content["information"] if aggregated_data[main_project][subproject_name]["information"] else subproject_content["information"]
                                    
                                    # Merge alerts and advancements
                                    for alert_type in ["critical", "small", "advancements"]:
                                        if alert_type in subproject_content:
                                            if alert_type not in aggregated_data[main_project][subproject_name]:
                                                aggregated_data[main_project][subproject_name][alert_type] = []
                                            aggregated_data[main_project][subproject_name][alert_type].extend(
                                                item for item in subproject_content[alert_type] 
                                                if item not in aggregated_data[main_project][subproject_name][alert_type]
                                            )
                                else:
                                    # Copy the data for a new terminal subproject
                                    aggregated_data[main_project][subproject_name] = {
                                        "information": subproject_content.get("information", ""),
                                        "critical": subproject_content.get("critical", []),
                                        "small": subproject_content.get("small", []),
                                        "advancements": subproject_content.get("advancements", [])
                                    }
                            else:
                                # This contains sub-subprojects
                                for subsubproject_name, subsubproject_content in subproject_content.items():
                                    # Skip metadata fields
                                    if subsubproject_name in ["information", "critical", "small", "advancements"]:
                                        # Handle subproject information if it exists alongside sub-subprojects
                                        if subsubproject_name == "information" and subsubproject_content:
                                            if "information" not in aggregated_data[main_project][subproject_name]:
                                                aggregated_data[main_project][subproject_name]["information"] = subsubproject_content
                                            else:
                                                aggregated_data[main_project][subproject_name]["information"] += "\n" + subsubproject_content
                                        elif subsubproject_name in ["critical", "small", "advancements"] and subsubproject_content:
                                            if subsubproject_name not in aggregated_data[main_project][subproject_name]:
                                                aggregated_data[main_project][subproject_name][subsubproject_name] = []
                                            aggregated_data[main_project][subproject_name][subsubproject_name].extend(
                                                item for item in subsubproject_content 
                                                if item not in aggregated_data[main_project][subproject_name][subsubproject_name]
                                            )
                                        continue
                                    
                                    # Process the sub-subproject (assuming it's always a terminal node)
                                    if subsubproject_name not in aggregated_data[main_project][subproject_name]:
                                        aggregated_data[main_project][subproject_name][subsubproject_name] = {
                                            "information": subsubproject_content.get("information", ""),
                                            "critical": subsubproject_content.get("critical", []),
                                            "small": subsubproject_content.get("small", []),
                                            "advancements": subsubproject_content.get("advancements", [])
                                        }
                                    else:
                                        # Merge with existing data
                                        if "information" in subsubproject_content:
                                            if "information" in aggregated_data[main_project][subproject_name][subsubproject_name]:
                                                aggregated_data[main_project][subproject_name][subsubproject_name]["information"] += "\n" + subsubproject_content["information"]
                                            else:
                                                aggregated_data[main_project][subproject_name][subsubproject_name]["information"] = subsubproject_content["information"]
                                        
                                        # Merge alerts and advancements
                                        for alert_type in ["critical", "small", "advancements"]:
                                            if alert_type in subsubproject_content:
                                                if alert_type not in aggregated_data[main_project][subproject_name][subsubproject_name]:
                                                    aggregated_data[main_project][subproject_name][subsubproject_name][alert_type] = []
                                                aggregated_data[main_project][subproject_name][subsubproject_name][alert_type].extend(
                                                    item for item in subsubproject_content[alert_type] 
                                                    if item not in aggregated_data[main_project][subproject_name][subsubproject_name][alert_type]
                                                )
            
            # Handle upcoming events from metadata
            if "metadata" in file_project_data and "collected_upcoming_events" in file_project_data["metadata"]:
                # Need to know the service name to categorize events
                service_name = os.path.basename(file_path).split('_')[-1].replace('.pptx', '')
                events = file_project_data["metadata"]["collected_upcoming_events"]
                
                if events:
                    processed_file_info["events_count"] = len(events)
                    
                    if "upcoming_events" not in aggregated_data:
                        aggregated_data["upcoming_events"] = {}
                    
                    if service_name not in aggregated_data["upcoming_events"]:
                        aggregated_data["upcoming_events"][service_name] = []
                    
                    for event in events:
                        if event not in aggregated_data["upcoming_events"][service_name]:
                            aggregated_data["upcoming_events"][service_name].append(event)
                else:
                    processed_file_info["events_count"] = 0
        except Exception as e:
            error_message = f"Error processing file {filename}: {str(e)}"
            print(error_message)
            extraction_errors.append(error_message)
            processed_files.append({
                "filename": filename, 
                "processed": False,
                "error": str(e)
            })
    
    # If no projects were extracted but files were processed, that's a problem
    if file_count > 0 and not aggregated_data:
        print(f"WARNING: {file_count} files were processed but no project data was extracted")
        extraction_errors.append(f"{file_count} files were processed but no project data was extracted")
    
    # If no files were processed, return empty data structure with error info
    if file_count == 0:
        error_msg = "No files were successfully processed"
        print(error_msg)
        extraction_errors.append(error_msg)
        return {
            "projects": {},
            "upcoming_events": {},
            "metadata": {
                "processed_files": 0,
                "folder": os.path.basename(pptx_folder),
                "errors": extraction_errors
            },
            "source_files": processed_files
        }
    
    # Prepare the data structure for return
    result = {
        "projects": aggregated_data.get("projects", aggregated_data),
        "upcoming_events": aggregated_data.get("upcoming_events", {}),
        "metadata": {
            "processed_files": file_count,
            "folder": os.path.basename(pptx_folder),
            "errors": extraction_errors if extraction_errors else []
        },
        "source_files": processed_files
    }
    
    # Remove upcoming_events from projects if it was accidentally included there
    if "upcoming_events" in result["projects"]:
        del result["projects"]["upcoming_events"]
    
    # Log the size and structure of the result
    print(f"Final result structure: {len(result['projects'])} projects, {len(result['upcoming_events'])} services with events")
    if not result["projects"]:
        print("WARNING: No projects were extracted from any files")
    
    # Prepare the data to send to the LLM for summarization if needed
    prompt_inputs = {
        "project_data": json.dumps(result, indent=2, ensure_ascii=False)
    }
    
    # Create a prompt template for the LLM
    summarization_template = PromptTemplate.from_template("""
    Tu es un assistant chargé de résumer des informations de projets et de les formater.

    Voici les données des projets:
    {project_data}
    
<<<<<<< HEAD
    Analyse ces données et identifie les points clés pour chaque projet et sous-projet.
    Pour chaque entrée, tu peux conserver la structure mais synthétise les informations
    pour qu'elles soient plus concises tout en préservant les détails importants.
    
    Les alertes critiques, alertes mineures et avancements doivent être conservés tels quels,
    mais tu peux éliminer les redondances éventuelles.
    
    Réponds uniquement avec la structure JSON modifiée, sans texte d'introduction ni d'explication.
    """)
=======
    Voici les événements à venir:
    {events_data}
    
    {additional_instructions}

    Crée un résumé concis pour chaque projet et organise les informations selon le format JSON suivant:
    ```json
    {{
      "activities": {{
        "Nom du Projet": {{
          "summary": "Résumé concis des informations principales du projet en une ou deux phrases",
          "alerts": {{
            "advancements": ["Liste des avancements significatifs, sous forme de points concis"],
            "small_alerts": ["Liste des alertes mineures, sous forme de points concis"],
            "critical_alerts": ["Liste des alertes critiques, sous forme de points concis"]
          }}
        }},
        // Autres projets...
      }},
      "upcoming_events": {{
        "Catégorie1": "Description des événements à venir pour cette catégorie",
        "Catégorie2": "Description des événements à venir pour cette catégorie",
        // Autres catégories...
      }}
    }}
    ```

    Assure-toi de:
    1. Créer un résumé synthétique et informatif pour chaque projet
    2. Conserver les informations essentielles des alertes (advancements, small_alerts, critical_alerts)
    3. Organiser les événements à venir par catégories pertinentes (ex: Cybersecurity, UX/UI Design, Consulting)
    4. Répondre UNIQUEMENT avec le JSON formaté, sans texte d'introduction ni d'explication
    5. Assure toi que tout soit en Français.

    Les alertes ne doivent contenir que les points vraiment importants, pas besoin de tout inclure.
    """)
    
    # Prepare the inputs for the prompt
    prompt_inputs = {
        "project_data": json.dumps(processed_data["projects"], indent=2, ensure_ascii=True),
        "events_data": processed_data["events"],
        "additional_instructions": f"Instructions supplémentaires de l'utilisateur:\n{additional_info}" if additional_info else ""
    }
>>>>>>> b2265c3a
    
    # Generate the prompt
    prompt = summarization_template.format(**prompt_inputs)
    
    # Only try to use LLM if we have actual project data
    if not result["projects"]:
        print("Skipping LLM summarization because no project data was extracted")
        return result
    
    # Call the LLM to generate the summary in JSON format
    try:
        llm_response = summarize_model.invoke(prompt)
        # Extract the JSON part from the response
        llm_response = remove_tags_no_keep(llm_response, "<think>", "</think>")
        json_match = re.search(r'```json\s*(.*?)```', llm_response, re.DOTALL)
        if json_match:
            json_str = json_match.group(1)
        else:
            json_str = llm_response
        
        # Clean the JSON string and parse it
        json_str = json_str.strip()
        summarized_result = json.loads(json_str)
        
        return summarized_result
        
    except Exception as e:
        print(f"Error during LLM summarization: {str(e)}")
        # If summarization fails, return the raw aggregated data
        return result

def Generate_pptx_from_text(pptx_folder, info=None):
    """
    Generate a JSON structure from text input that can be used by update_table_with_project_data.
    Uses an LLM to process the text information and return it in the specified JSON format.
    
    Parameters:
      pptx_folder (str): Path to the folder (used for compatibility, not used in processing).
      info (str): Text information to process and structure into JSON format.
    
    Returns:
      dict: A dictionary with activities containing project information and upcoming_events in the specified JSON format
    """
    # If no info is provided, return empty structure
    if not info:
        return {
            "activities": {},
            "upcoming_events": {
                "General": "Aucun événement particulier prévu."
            }
        }
    
    # Create a prompt template for the LLM
    summarization_template = PromptTemplate.from_template("""
    Tu es un assistant chargé d'analyser des informations textuelles sur des projets et de les formater dans un JSON spécifique.

    Voici les données textuelles à analyser:
    {text_data}

    Ta tâche est d'extraire des informations sur les projets mentionnés, y compris:
    1. Les noms des projets
    2. Un résumé des informations principales pour chaque projet
    3. Les avancements significatifs (points positifs)
    4. Les alertes mineures (points à surveiller)
    5. Les alertes critiques (problèmes urgents)
    6. Les événements à venir pour chaque projet ou catégorie

    Organise les informations selon le format JSON suivant:
    ```json
    {{
      "activities": {{
        "Nom du Projet": {{
          "summary": "Résumé concis des informations principales du projet en une ou deux phrases",
          "alerts": {{
            "advancements": ["Liste des avancements significatifs, sous forme de points concis"],
            "small_alerts": ["Liste des alertes mineures, sous forme de points concis"],
            "critical_alerts": ["Liste des alertes critiques, sous forme de points concis"]
          }}
        }},
        // Autres projets...
      }},
      "upcoming_events": {{
        "Catégorie1": "Description des événements à venir pour cette catégorie",
        "Catégorie2": "Description des événements à venir pour cette catégorie",
        // Autres catégories...
      }}
    }}
    ```

    Assure-toi de:
    1. Identifier correctement les différents projets mentionnés dans le texte
    2. Créer un résumé concis et informatif pour chaque projet mais ne perdez pas de points importants
    3. Catégoriser correctement les informations en advancements, small_alerts, et critical_alerts
    4. Organiser les événements à venir par catégories pertinentes
    5. Répondre UNIQUEMENT avec le JSON formaté, sans texte d'introduction ni d'explication
    6. Assurer que tout soit en Français
    7. Ne pas inventer de nouvelles informations, uniquement celles qui sont déjà présentes dans le texte.
    8. Lorsque tu catégorises les informations elle ne doivent pas être classée dans une autre catégorie par exemple une alerte mineure ne doit pas être classée dans une alerte critique et dans une alerte mineure.
    9. Si aucun projet spécifique n'est identifiable, crée au moins un projet "Général" avec les informations disponibles.
    10. Si tu n'as pas d'information sur les projets n'ajoute rien dans le JSON.
    
    """)
    
    # Prepare the inputs for the prompt
    prompt_inputs = {
        "text_data": info
    }
    
    # Generate the prompt
    prompt = summarization_template.format(**prompt_inputs)
    
    # Call the LLM to generate the summary in JSON format
    try:
        llm_response = summarize_model.invoke(prompt)
        # Extract the JSON part from the response
        llm_response = remove_tags_no_keep(llm_response, "<think>", "</think>")
        json_match = re.search(r'```json\s*(.*?)```', llm_response, re.DOTALL)
        if json_match:
            json_str = json_match.group(1)
        else:
            json_str = llm_response
        
        # Clean the JSON string and parse it
        json_str = json_str.strip()
        result = json.loads(json_str)
        
        # Ensure the expected structure exists
        if "activities" not in result:
            result["activities"] = {}
        if "upcoming_events" not in result:
            result["upcoming_events"] = {"General": "Aucun événement particulier prévu."}
        
        return result
        
    except Exception as e:
        print(f"Error during LLM summarization: {str(e)}")
        # Create a basic structure as fallback
        result = {
            "activities": {
                "Général": {
                    "summary": "Information extraite du texte fourni.",
                    "alerts": {
                        "advancements": [],
                        "small_alerts": [],
                        "critical_alerts": []
                    }
                }
            },
            "upcoming_events": {
                "General": "Aucun événement particulier prévu."
            }
        }
        
        return result

if __name__ == "__main__":
    folder = "pptx_folder"  # Update with your actual folder path
    result = aggregate_and_summarize(folder)
    print("Activities:", result["activities"])
    print("Upcoming Events:", result["upcoming_events"])<|MERGE_RESOLUTION|>--- conflicted
+++ resolved
@@ -400,7 +400,6 @@
     Voici les données des projets:
     {project_data}
     
-<<<<<<< HEAD
     Analyse ces données et identifie les points clés pour chaque projet et sous-projet.
     Pour chaque entrée, tu peux conserver la structure mais synthétise les informations
     pour qu'elles soient plus concises tout en préservant les détails importants.
@@ -410,51 +409,6 @@
     
     Réponds uniquement avec la structure JSON modifiée, sans texte d'introduction ni d'explication.
     """)
-=======
-    Voici les événements à venir:
-    {events_data}
-    
-    {additional_instructions}
-
-    Crée un résumé concis pour chaque projet et organise les informations selon le format JSON suivant:
-    ```json
-    {{
-      "activities": {{
-        "Nom du Projet": {{
-          "summary": "Résumé concis des informations principales du projet en une ou deux phrases",
-          "alerts": {{
-            "advancements": ["Liste des avancements significatifs, sous forme de points concis"],
-            "small_alerts": ["Liste des alertes mineures, sous forme de points concis"],
-            "critical_alerts": ["Liste des alertes critiques, sous forme de points concis"]
-          }}
-        }},
-        // Autres projets...
-      }},
-      "upcoming_events": {{
-        "Catégorie1": "Description des événements à venir pour cette catégorie",
-        "Catégorie2": "Description des événements à venir pour cette catégorie",
-        // Autres catégories...
-      }}
-    }}
-    ```
-
-    Assure-toi de:
-    1. Créer un résumé synthétique et informatif pour chaque projet
-    2. Conserver les informations essentielles des alertes (advancements, small_alerts, critical_alerts)
-    3. Organiser les événements à venir par catégories pertinentes (ex: Cybersecurity, UX/UI Design, Consulting)
-    4. Répondre UNIQUEMENT avec le JSON formaté, sans texte d'introduction ni d'explication
-    5. Assure toi que tout soit en Français.
-
-    Les alertes ne doivent contenir que les points vraiment importants, pas besoin de tout inclure.
-    """)
-    
-    # Prepare the inputs for the prompt
-    prompt_inputs = {
-        "project_data": json.dumps(processed_data["projects"], indent=2, ensure_ascii=True),
-        "events_data": processed_data["events"],
-        "additional_instructions": f"Instructions supplémentaires de l'utilisateur:\n{additional_info}" if additional_info else ""
-    }
->>>>>>> b2265c3a
     
     # Generate the prompt
     prompt = summarization_template.format(**prompt_inputs)
@@ -483,7 +437,42 @@
         
     except Exception as e:
         print(f"Error during LLM summarization: {str(e)}")
-        # If summarization fails, return the raw aggregated data
+        # Create a basic structure with the raw data as fallback
+        result = {
+            "activities": {},
+            "upcoming_events": {}
+        }
+        
+        # Process upcoming events
+        upcoming_texts = project_data.get("upcoming_events", "")
+        if upcoming_texts:
+            # Try to identify categories in the text
+            categories = re.findall(r"([A-Za-z0-9/]+):\s*([^:]+?)(?=\n[A-Za-z0-9/]+:|$)", upcoming_texts, re.DOTALL)
+            
+            if categories:
+                for category, text in categories:
+                    result["upcoming_events"][category.strip()] = text.strip()
+            else:
+                result["upcoming_events"]["General"] = upcoming_texts.strip()
+        else:
+            result["upcoming_events"]["General"] = "Aucun événement particulier prévu."
+        
+        # Process projects without LLM summarization
+        for project_name, project_info in project_data.items():
+            if project_name == "upcoming_events":
+                continue
+                
+            summary = project_info.get("information", "").strip()
+            
+            result["activities"][project_name] = {
+                "summary": summary if summary else "Aucune information disponible.",
+                "alerts": {
+                    "advancements": project_info.get("alerts", {}).get("advancements", []),
+                    "small_alerts": project_info.get("alerts", {}).get("small_alerts", []),
+                    "critical_alerts": project_info.get("alerts", {}).get("critical_alerts", [])
+                }
+            }
+        
         return result
 
 def Generate_pptx_from_text(pptx_folder, info=None):
