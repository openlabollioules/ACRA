import os,sys
import shutil
import uvicorn
from pptx import presentation
from fastapi import FastAPI, UploadFile, File, HTTPException
from fastapi.responses import FileResponse  
from dotenv import load_dotenv
sys.path.append(os.path.abspath(os.path.join(os.path.dirname(__file__), "..")))
from analist import analyze_presentation , analyze_presentation_with_colors, extract_projects_from_presentation
from services import update_table_cell
from core import aggregate_and_summarize

# starting Fast API 
app = FastAPI() 
load_dotenv()
UPLOAD_FOLDER = os.getenv("UPLOAD_FOLDER")
OUTPUT_FOLDER = os.getenv("OUTPUT_FOLDER")

# curl -X POST "http://localhost:5050/acra/" -H "accept: application/json" -H "Content-Type: multipart/form-data" -F "file=@CRA_SERVICE_CYBER.pptx"
@app.post("/acra/")
async def summarize_ppt(file: UploadFile = File(...)):
    """
    Summarizes the content of an uploaded PowerPoint file and updates a template PowerPoint file with the summary.

    Args:
        file (UploadFile): The uploaded PowerPoint file to be summarized.

    Returns:
        dict: A dictionary containing the download URL of the updated PowerPoint file.

    Raises:
        HTTPException: If there's an error processing the PowerPoint file.
    """
    try:
        # Ensure the upload directory exists
        os.makedirs(UPLOAD_FOLDER, exist_ok=True)
        
        # Save the uploaded file
        file_path = os.path.join(UPLOAD_FOLDER, file.filename)
        with open(file_path, "wb") as buffer:
            shutil.copyfileobj(file.file, buffer)
        
        # Generate the summary from the PowerPoint files in the upload folder
        summary_text = aggregate_and_summarize(UPLOAD_FOLDER)
        
        if not summary_text:
            raise HTTPException(status_code=400, detail="Le PowerPoint est vide ou n'a pas de texte extractible.")
        
        # Update the template with the summary text
        output_filename = f"{OUTPUT_FOLDER}/updated_presentation.pptx"
        summarized_file_path = update_table_cell(
            pptx_path=os.getenv("TEMPLATE_FILE"),  # Template file 
            slide_index=0,  # first slide
            table_shape_index=1,  # index of the table
            row=1,  # Write inside the row 1 of the table (title area in row: 0,2,4)
            col=0, 
            new_text=summary_text, 
            output_path=output_filename
        )

        # Clean up the upload folder - safely remove files first
        for filename in os.listdir(UPLOAD_FOLDER):
            file_to_remove = os.path.join(UPLOAD_FOLDER, filename)
            if os.path.isfile(file_to_remove):
                os.remove(file_to_remove)
        
        return {"download_url": f"/download/{summarized_file_path}"}
    
    except Exception as e:
        # Log the exception for debugging
        print(f"Error in summarize_ppt: {str(e)}")
        raise HTTPException(status_code=500, detail=f"Une erreur s'est produite: {str(e)}")

# Testing the function with : 
#  curl -X GET "http://localhost:5050/get_slide_structure/CRA_SERVICE_CYBER.pptx"
@app.get("/get_slide_structure/{foldername}")
async def get_slide_structure(foldername: str):
    """
    Analyse tous les fichiers PPTX présents dans le dossier pptx_folder.

    Returns:
        dict: Un dictionnaire contenant les structures des présentations analysées.

    Raises:
        HTTPException: Si aucun fichier PPTX n'est trouvé.
    """
<<<<<<< HEAD
    folder_path = os.path.join(UPLOAD_FOLDER,foldername)
    if not os.path.exists(folder_path):
        raise HTTPException(status_code=404, detail="Le dossier pptx_folder n'existe pas.")

    # Liste tous les fichiers dans le dossier
    pptx_files = [f for f in os.listdir(folder_path) if f.endswith(".pptx")]

=======
    if not os.path.exists(UPLOAD_FOLDER):
        raise HTTPException(status_code=404, detail="Le dossier pptx_folder n'existe pas.")

    # Liste tous les fichiers dans le dossier
    pptx_files = [f for f in os.listdir(UPLOAD_FOLDER) if f.endswith(".pptx")]
>>>>>>> d75aa1c4
    # Si aucun fichier PPTX n'est trouvé, renvoyer un message
    if not pptx_files:
        return {"message": "Aucun fichier PPTX fourni."}

    # Analyse chaque fichier PPTX
    results = []
    for filename in pptx_files:
<<<<<<< HEAD
        file_path = os.path.join(folder_path, filename)
        
=======
        file_path = os.path.join(UPLOAD_FOLDER, filename)
>>>>>>> d75aa1c4
        try:
            slides_data = analyze_presentation(file_path)  # Fonction d'analyse de la structure basique
            
            # Extraire les données sur les projets
            project_data = extract_projects_from_presentation(file_path)
            
            # Ajouter les deux ensembles de données au résultat
            results.append({
                "filename": filename, 
                "slide data": slides_data,
                "project_data": project_data
            })
        except Exception as e:
            results.append({"filename": filename, "error": f"Erreur lors de l'analyse: {str(e)}"})
    return {"presentations": results}


#  curl -X GET "http://localhost:5050/get_slide_structure_wcolor/CRA_SERVICE_CYBER.pptx"
@app.get("/get_slide_structure_wcolor/{filename}")
async def get_slide_structure_wcolor(filename: str):
    """
    Endpoint to get the structure of a slide presentation with colors detection.

    Args:
        filename (str): The name of the file to analyze.

    Returns:
        dict: A dictionary containing the filename and the number of slides.

    Raises:
        HTTPException: If the file does not exist, a 404 error is raised.
    """
    file_path = os.path.join(UPLOAD_FOLDER, filename)

    if not os.path.exists(file_path):
        raise HTTPException(status_code=404, detail="File not found")

    slides_data = analyze_presentation_with_colors(file_path)
    return {"filename": filename, "slide data": slides_data}

# Testing the function with : 
#  curl -OJ http://localhost:5050/download/TEST_FILE.pptx
@app.get("/download/{filename}")
async def download_file(filename: str):
    """
    Download a file from the server.
    This endpoint allows clients to download a file from the server by specifying the filename in the URL path.
    Args:
        filename (str): The name of the file to be downloaded.
    Returns:
        FileResponse: A response containing the file to be downloaded.
    Raises:
        HTTPException: If the file does not exist, a 404 status code is returned with a detail message "File Not found.".
    """
    file_path = os.path.join(OUTPUT_FOLDER, filename)
    if not os.path.exists(file_path):
        raise HTTPException(status_code=404, detail="File Not found.")
    
    return FileResponse(
        path=file_path,
        filename=filename,
        media_type='application/vnd.openxmlformats-officedocument.presentationml.presentation'
    )

@app.delete("/delete_all_pptx_files/{foldername}")
async def delete_all_pptx_files(foldername:str):
    """
    Supprime tous les fichiers du dossier pptx_folder.

    Returns:
        dict: Un message confirmant la suppression des fichiers.
    
    Raises:
        HTTPException: Si le dossier n'existe pas.
    """
    pptx_folder = os.path.join(UPLOAD_FOLDER, foldername)
    if not os.path.exists(pptx_folder):
        raise HTTPException(status_code=404, detail="Le dossier pptx_folder n'existe pas.")

    # Liste des fichiers dans le dossier
    files = os.listdir(pptx_folder)
    
    if not files:
        return {"message": "Aucun fichier à supprimer."}

    # Suppression des fichiers un par un
    for file in files:
        file_path = os.path.join(pptx_folder, file)
        try:
            os.remove(file_path)
        except Exception as e:
            raise HTTPException(status_code=500, detail=f"Erreur lors de la suppression de {file}: {str(e)}")

    return {"message": f"{len(files)} fichiers supprimés avec succès."}


def run():
    uvicorn.run(app, host="0.0.0.0", port=5050)<|MERGE_RESOLUTION|>--- conflicted
+++ resolved
@@ -84,7 +84,6 @@
     Raises:
         HTTPException: Si aucun fichier PPTX n'est trouvé.
     """
-<<<<<<< HEAD
     folder_path = os.path.join(UPLOAD_FOLDER,foldername)
     if not os.path.exists(folder_path):
         raise HTTPException(status_code=404, detail="Le dossier pptx_folder n'existe pas.")
@@ -92,13 +91,6 @@
     # Liste tous les fichiers dans le dossier
     pptx_files = [f for f in os.listdir(folder_path) if f.endswith(".pptx")]
 
-=======
-    if not os.path.exists(UPLOAD_FOLDER):
-        raise HTTPException(status_code=404, detail="Le dossier pptx_folder n'existe pas.")
-
-    # Liste tous les fichiers dans le dossier
-    pptx_files = [f for f in os.listdir(UPLOAD_FOLDER) if f.endswith(".pptx")]
->>>>>>> d75aa1c4
     # Si aucun fichier PPTX n'est trouvé, renvoyer un message
     if not pptx_files:
         return {"message": "Aucun fichier PPTX fourni."}
@@ -106,12 +98,8 @@
     # Analyse chaque fichier PPTX
     results = []
     for filename in pptx_files:
-<<<<<<< HEAD
         file_path = os.path.join(folder_path, filename)
         
-=======
-        file_path = os.path.join(UPLOAD_FOLDER, filename)
->>>>>>> d75aa1c4
         try:
             slides_data = analyze_presentation(file_path)  # Fonction d'analyse de la structure basique
             
