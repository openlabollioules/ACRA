--- conflicted
+++ resolved
@@ -9,16 +9,12 @@
 sys.path.append(os.path.abspath(os.path.join(os.path.dirname(__file__), "..")))
 from analist import analyze_presentation , analyze_presentation_with_colors, extract_projects_from_presentation
 from services import update_table_cell, update_table_multiple_cells, update_table_with_project_data
-<<<<<<< HEAD
 from core import aggregate_and_summarize, Generate_pptx_from_text
-=======
-from core import aggregate_and_summarize
 from OLLibrary.utils.log_service import setup_logging, get_logger
 
 # Set up logging
 setup_logging(app_name="ACRA_API")
 logger = get_logger(__name__)
->>>>>>> 0af3af1e
 
 # starting Fast API 
 app = FastAPI() 
@@ -267,7 +263,7 @@
         except Exception as e:
             raise HTTPException(status_code=500, detail=f"Erreur lors de la suppression de {file}: {str(e)}")
 
-<<<<<<< HEAD
+    return {"message": f"{deleted_count} fichiers supprimés avec succès du dossier OUTPUT/{foldername}."}
 @app.post("/generate_text_report/{foldername}")
 async def generate_text_report(foldername: str, text_data: dict):
     """Takes the ACRA Info and generates a PPTX from text files, following the template"""
@@ -316,9 +312,6 @@
         # Log the exception for debugging
         print(f"Error in generate_text_report: {str(e)}")
         raise HTTPException(status_code=500, detail=f"Une erreur s'est produite: {str(e)}")
-=======
-    return {"message": f"{deleted_count} fichiers supprimés avec succès du dossier OUTPUT/{foldername}."}
->>>>>>> 0af3af1e
 
 def run():
     uvicorn.run(app, host="0.0.0.0", port=5050)
