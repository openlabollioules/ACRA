--- conflicted
+++ resolved
@@ -12,10 +12,7 @@
 from services import update_table_cell, update_table_multiple_cells, update_table_with_project_data
 from core import aggregate_and_summarize, Generate_pptx_from_text
 from OLLibrary.utils.log_service import setup_logging, get_logger
-<<<<<<< HEAD
 from dotenv import load_dotenv
-=======
->>>>>>> b2265c3a
 
 # Set up logging
 setup_logging(app_name="ACRA_API")
@@ -27,7 +24,6 @@
 UPLOAD_FOLDER = os.getenv("UPLOAD_FOLDER")
 OUTPUT_FOLDER = os.getenv("OUTPUT_FOLDER")
 logger.info(f"API starting with UPLOAD_FOLDER={UPLOAD_FOLDER}, OUTPUT_FOLDER={OUTPUT_FOLDER}")
-<<<<<<< HEAD
 
 # Configuration CORS
 app.add_middleware(
@@ -37,8 +33,6 @@
     allow_methods=["*"],  # Permet toutes les méthodes
     allow_headers=["*"],  # Permet tous les headers
 )
-=======
->>>>>>> b2265c3a
 
 # curl -X POST "http://localhost:5050/acra/" -H "accept: application/json" -H "Content-Type: multipart/form-data" -F "file=@CRA_SERVICE_CYBER.pptx"
 @app.get("/acra/{folder_name}")
@@ -105,12 +99,8 @@
 
         # Return the download URL
         filename = os.path.basename(summarized_file_path)
-<<<<<<< HEAD
         load_dotenv()
         download_url = f"http://localhost:5050/download/{OUTPUT_FOLDER}/{folder_name}/{filename}"
-=======
-        download_url = f"http://localhost:5050/download/{folder_name}/{filename}"
->>>>>>> b2265c3a
         logger.info(f"Summary generated successfully: {download_url}")
         return {"download_url": download_url}
     
@@ -187,13 +177,8 @@
 
 # Testing the function with : 
 #  curl -OJ http://localhost:5050/download/TEST_FILE.pptx
-<<<<<<< HEAD
 @app.get("/download/{base_folder}/{folder_name}/{filename}")
 async def download_file(base_folder: str, folder_name: str, filename: str):
-=======
-@app.get("/download/{folder_name}/{filename}")
-async def download_file(folder_name: str, filename: str):
->>>>>>> b2265c3a
     """
     Download a file from a specific folder on the server.
     This endpoint allows clients to download a file from a specific folder by specifying the folder name and filename in the URL path.
@@ -208,11 +193,7 @@
     Raises:
         HTTPException: If the file does not exist, a 404 status code is returned with a detail message.
     """
-<<<<<<< HEAD
-    file_path = os.path.join(base_folder, folder_name, filename)
-=======
     file_path = os.path.join(os.getenv("OUTPUT_FOLDER", "OUTPUT"), folder_name, filename)
->>>>>>> b2265c3a
     if not os.path.exists(file_path):
         raise HTTPException(status_code=404, detail=f"File Not found at path: {file_path}")
     
@@ -294,7 +275,6 @@
         except Exception as e:
             raise HTTPException(status_code=500, detail=f"Erreur lors de la suppression de {file}: {str(e)}")
 
-<<<<<<< HEAD
     return {"message": f"{deleted_count} fichiers supprimés avec succès du dossier {pptx_folder_path}."}
 
 @app.delete("/delete_output_files/{foldername}")
@@ -376,52 +356,6 @@
         shutil.copy(output_filename, os.path.join(target_folder, os.path.basename(output_filename)))
 
         return {"download_url": f"http://localhost:5050/download/pptx_folder/{foldername}/{filename}"}
-=======
-    return {"message": f"{deleted_count} fichiers supprimés avec succès du dossier OUTPUT/{foldername}."}
-@app.post("/generate_text_report/{foldername}")
-async def generate_text_report(foldername: str, text_data: dict):
-    """Takes the ACRA Info and generates a PPTX from text files, following the template"""
-    try:
-        # Extract text info from request body
-        info = text_data.get("info", "")
-        
-        # Determine the target folder
-        target_folder = UPLOAD_FOLDER
-        if foldername:
-            target_folder = os.path.join(UPLOAD_FOLDER, foldername)
-        
-        # Ensure the upload directory exists
-        os.makedirs(target_folder, exist_ok=True)
-        
-        # Generate the summary using our updated function with the text information
-        project_data = Generate_pptx_from_text(target_folder, info)
-        
-        # Check if we have any data to show
-        if not project_data or (not project_data.get("activities") and not project_data.get("upcoming_events")):
-            raise HTTPException(status_code=400, detail="Aucune information n'a pu être extraite du texte fourni.")
-        
-        # Set the output filename
-        output_filename = f"{OUTPUT_FOLDER}/updated_presentation_from_text.pptx"
-        if foldername:
-            output_filename = f"{OUTPUT_FOLDER}/{foldername}_text_summary.pptx"
-        
-        # Update the template with the project data using the new format
-        generated_pptx = update_table_with_project_data(
-            pptx_path=os.getenv("TEMPLATE_FILE"),  # Template file 
-            slide_index=0,  # first slide
-            table_shape_index=0,  # index of the table
-            project_data=project_data,
-            output_path=output_filename
-        )
-
-        # Return the download URL
-        filename = os.path.basename(generated_pptx)
-        # TODO: add a way to download a file from the UPLOAD_FOLDER
-        # copy the file to the upload folder
-        shutil.copy(output_filename, os.path.join(target_folder, os.path.basename(output_filename)))
-
-        return {"download_url": f"http://localhost:5050/download/{filename}"}
->>>>>>> b2265c3a
     
     except Exception as e:
         # Log the exception for debugging
