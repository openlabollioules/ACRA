import os,sys
import shutil
import uvicorn
import uuid
from pptx import presentation
from fastapi import FastAPI, HTTPException
from fastapi.responses import FileResponse  
from dotenv import load_dotenv
sys.path.append(os.path.abspath(os.path.join(os.path.dirname(__file__), "..")))
<<<<<<< HEAD
from core import summarize_ppt, get_slide_structure, get_slide_structure_wcolor, delete_all_pptx_files
=======
from analist import analyze_presentation , analyze_presentation_with_colors, extract_projects_from_presentation
from services import update_table_cell, update_table_multiple_cells, update_table_with_project_data
from core import aggregate_and_summarize, Generate_pptx_from_text
from OLLibrary.utils.log_service import setup_logging, get_logger

# Set up logging
setup_logging(app_name="ACRA_API")
logger = get_logger(__name__)
>>>>>>> b2265c3a

# starting Fast API 
app = FastAPI() 
load_dotenv()
<<<<<<< HEAD
UPLOAD_FOLDER = os.getenv("UPLOAD_FOLDER", "pptx_folder")
OUTPUT_FOLDER = os.getenv("OUTPUT_FOLDER", "OUTPUT")

# curl -X POST "http://localhost:5050/acra/" -H "accept: application/json" -H "Content-Type: multipart/form-data" -F "file=@CRA_SERVICE_CYBER.pptx"
@app.get("/acra/{folder_name}")
async def summarize(folder_name: str):
=======
UPLOAD_FOLDER = os.getenv("UPLOAD_FOLDER")
OUTPUT_FOLDER = os.getenv("OUTPUT_FOLDER")
logger.info(f"API starting with UPLOAD_FOLDER={UPLOAD_FOLDER}, OUTPUT_FOLDER={OUTPUT_FOLDER}")

# curl -X POST "http://localhost:5050/acra/" -H "accept: application/json" -H "Content-Type: multipart/form-data" -F "file=@CRA_SERVICE_CYBER.pptx"
@app.get("/acra/{folder_name}")
async def summarize_ppt(folder_name: str, additional_info: str = Query(None, description="Additional information or instructions for guiding the summarization process")):
>>>>>>> b2265c3a
    """
    Summarizes the content of PowerPoint files in a folder and updates a template PowerPoint file with the summary.
    The PowerPoint will be structured with a hierarchical format:
      - Main projects as headers
      - Subprojects under each main project
      - Information, alerts for each subproject
      - Events listed by service at the bottom

    Args:
        folder_name (str): The name of the folder containing PowerPoint files to analyze.
        additional_info (str, optional): Additional information or instructions for guiding the summarization process.

    Returns:
        dict: A dictionary containing the download URL of the updated PowerPoint file.

    Raises:
        HTTPException: If there's an error processing the PowerPoint files.
    """
    logger.info(f"Summarizing PPT for folder: {folder_name}")
    try:
<<<<<<< HEAD
        return summarize_ppt(folder_name)
    except Exception as e:
        # Log the exception for debugging
        print(f"Error in summarize_folder: {str(e)}")
        raise HTTPException(status_code=500, detail=f"Summarize error: {str(e)}")
=======
        # Determine the target folder
        target_folder = UPLOAD_FOLDER
        if folder_name:
            target_folder = os.path.join(UPLOAD_FOLDER, folder_name)
        
        # Ensure the upload directory exists
        os.makedirs(target_folder, exist_ok=True)
        
        # Generate the summary from the PowerPoint files in the target folder
        logger.info(f"Generating summary for files in: {target_folder}")
        project_data = aggregate_and_summarize(target_folder, additional_info or "")
        
        # Check if we have any data to show
        if not project_data or (not project_data.get("activities") and not project_data.get("upcoming_events")):
            logger.warning(f"No data found in PowerPoint files for folder: {folder_name}")
            raise HTTPException(status_code=400, detail="Aucune information n'a pu être extraite des fichiers PowerPoint dans ce dossier.")
        
        # Generate a unique identifier for this summary
        unique_id = str(uuid.uuid4())[:8]  # Using first 8 characters of UUID for brevity
        
        # Set the output filename with the unique identifier
        if not folder_name:
            folder_name = "divers"
            
        os.makedirs(os.path.join(OUTPUT_FOLDER, folder_name), exist_ok=True)
        output_filename = f"{OUTPUT_FOLDER}/{folder_name}/summary_{unique_id}.pptx"
        
        # Update the template with the project data using the new format
        logger.info(f"Updating template with project data, output: {output_filename}")
        summarized_file_path = update_table_with_project_data(
            pptx_path=os.getenv("TEMPLATE_FILE"),  # Template file 
            slide_index=0,  # first slide
            table_shape_index=0,  # index of the table
            project_data=project_data,
            output_path=output_filename
        )

        # Return the download URL
        filename = os.path.basename(summarized_file_path)
        download_url = f"http://localhost:5050/download/{folder_name}/{filename}"
        logger.info(f"Summary generated successfully: {download_url}")
        return {"download_url": download_url}
    
    except Exception as e:
        # Log the exception for debugging
        logger.error(f"Error in summarize_folder: {str(e)}", exc_info=True)
        raise HTTPException(status_code=500, detail=f"Une erreur s'est produite: {str(e)}")
>>>>>>> b2265c3a

# Testing the function with : 
#  curl -X GET "http://localhost:5050/get_slide_structure/CRA_SERVICE_CYBER.pptx"
@app.get("/get_slide_structure/{foldername}")
async def get_structure(foldername: str):
    """
    Analyse tous les fichiers PPTX présents dans le dossier spécifié et fusionne leurs données
    en une structure unique de projets, avec les événements à venir regroupés par service.

    Args:
        foldername (str): Nom du dossier contenant les fichiers PPTX

    Returns:
        dict: Un dictionnaire contenant les projets fusionnés et les événements à venir par service.

    Raises:
        HTTPException: Si aucun fichier PPTX n'est trouvé.
    """
    try:
        return get_slide_structure(foldername)
    except Exception as e:
        print(f"Error in slide_structure : {str(e)}")
        raise HTTPException(status_code=500, detail=f"Slide structure error: {str(e)}")


#  curl -X GET "http://localhost:5050/get_slide_structure_wcolor/CRA_SERVICE_CYBER.pptx"
@app.get("/get_slide_structure_wcolor/{filename}")
async def structure_wcolor(filename: str):
    """
    Endpoint to get the structure of a slide presentation with colors detection.

    Args:
        filename (str): The name of the file to analyze.

    Returns:
        dict: A dictionary containing the filename and the number of slides.

    Raises:
        HTTPException: If the file does not exist, a 404 error is raised.
    """
    try:
        return get_slide_structure_wcolor(filename)
    except Exception as e:
        print(f"Error in slide_structure_wcolor : {str(e)}")
        raise HTTPException(status_code=500, detail=f"Slide structure wcolor error: {str(e)}")

# Testing the function with : 
#  curl -OJ http://localhost:5050/download/TEST_FILE.pptx
@app.get("/download/{folder_name}/{filename}")
async def download_file(folder_name: str, filename: str):
    """
    Download a file from a specific folder on the server.
    This endpoint allows clients to download a file from a specific folder by specifying the folder name and filename in the URL path.
    
    Args:
        folder_name (str): The name of the folder containing the file.
        filename (str): The name of the file to be downloaded.
        
    Returns:
        FileResponse: A response containing the file to be downloaded.
        
    Raises:
        HTTPException: If the file does not exist, a 404 status code is returned with a detail message.
    """
    file_path = os.path.join(os.getenv("OUTPUT_FOLDER", "OUTPUT"), folder_name, filename)
    if not os.path.exists(file_path):
        raise HTTPException(status_code=404, detail=f"File Not found at path: {file_path}")
    
    return FileResponse(
        path=file_path,
        filename=filename,
        media_type='application/vnd.openxmlformats-officedocument.presentationml.presentation'
    )

@app.delete("/delete_all_pptx_files/{foldername}")
async def delete_files(foldername:str):
    """
    Supprime tous les fichiers du dossier UPLOAD_FOLDER/foldername.

    Args:
        foldername (str): Le nom du dossier dans UPLOAD_FOLDER à vider.

    Returns:
        dict: Un message confirmant la suppression des fichiers.
    
    Raises:
        HTTPException: Si le dossier n'existe pas.
    """
<<<<<<< HEAD
    try:
        return delete_all_pptx_files(foldername)
    except Exception as e:
        print(f"Erreur lors de la suppression : {str(e)}")
        raise HTTPException(status_code=500, detail=f"Deletion error : {str(e)}")
=======
    pptx_folder_path = os.path.join(UPLOAD_FOLDER, foldername)
    
    if not os.path.exists(pptx_folder_path):
        return {"message": f"Le dossier {pptx_folder_path} n'existe pas."}

    # Liste des fichiers dans le dossier
    files = [f for f in os.listdir(pptx_folder_path) if os.path.isfile(os.path.join(pptx_folder_path, f))]
    
    if not files:
        return {"message": "Aucun fichier à supprimer."}

    # Suppression des fichiers un par un
    deleted_count = 0
    for file in files:
        file_path = os.path.join(pptx_folder_path, file)
        try:
            os.remove(file_path)
            deleted_count += 1
        except Exception as e:
            raise HTTPException(status_code=500, detail=f"Erreur lors de la suppression de {file}: {str(e)}")

    return {"message": f"{deleted_count} fichiers supprimés avec succès du dossier {pptx_folder_path}."}

@app.delete("/delete_output_files/{foldername}")
async def delete_output_files(foldername:str):
    """
    Supprime tous les fichiers du dossier OUTPUT/foldername.

    Args:
        foldername (str): Le nom du dossier dans OUTPUT à vider.

    Returns:
        dict: Un message confirmant la suppression des fichiers.
    
    Raises:
        HTTPException: Si le dossier n'existe pas.
    """
    output_folder_path = os.path.join(OUTPUT_FOLDER, foldername)
    
    if not os.path.exists(output_folder_path):
        return {"message": f"Le dossier {output_folder_path} n'existe pas."}

    # Liste des fichiers dans le dossier OUTPUT
    files = [f for f in os.listdir(output_folder_path) if os.path.isfile(os.path.join(output_folder_path, f))]
    
    if not files:
        return {"message": "Aucun fichier à supprimer dans le dossier OUTPUT."}

    # Suppression des fichiers un par un
    deleted_count = 0
    for file in files:
        file_path = os.path.join(output_folder_path, file)
        try:
            os.remove(file_path)
            deleted_count += 1
        except Exception as e:
            raise HTTPException(status_code=500, detail=f"Erreur lors de la suppression de {file}: {str(e)}")

    return {"message": f"{deleted_count} fichiers supprimés avec succès du dossier OUTPUT/{foldername}."}
@app.post("/generate_text_report/{foldername}")
async def generate_text_report(foldername: str, text_data: dict):
    """Takes the ACRA Info and generates a PPTX from text files, following the template"""
    try:
        # Extract text info from request body
        info = text_data.get("info", "")
        
        # Determine the target folder
        target_folder = UPLOAD_FOLDER
        if foldername:
            target_folder = os.path.join(UPLOAD_FOLDER, foldername)
        
        # Ensure the upload directory exists
        os.makedirs(target_folder, exist_ok=True)
        
        # Generate the summary using our updated function with the text information
        project_data = Generate_pptx_from_text(target_folder, info)
        
        # Check if we have any data to show
        if not project_data or (not project_data.get("activities") and not project_data.get("upcoming_events")):
            raise HTTPException(status_code=400, detail="Aucune information n'a pu être extraite du texte fourni.")
        
        # Set the output filename
        output_filename = f"{OUTPUT_FOLDER}/updated_presentation_from_text.pptx"
        if foldername:
            output_filename = f"{OUTPUT_FOLDER}/{foldername}_text_summary.pptx"
        
        # Update the template with the project data using the new format
        generated_pptx = update_table_with_project_data(
            pptx_path=os.getenv("TEMPLATE_FILE"),  # Template file 
            slide_index=0,  # first slide
            table_shape_index=0,  # index of the table
            project_data=project_data,
            output_path=output_filename
        )

        # Return the download URL
        filename = os.path.basename(generated_pptx)
        # TODO: add a way to download a file from the UPLOAD_FOLDER
        # copy the file to the upload folder
        shutil.copy(output_filename, os.path.join(target_folder, os.path.basename(output_filename)))
>>>>>>> b2265c3a

        return {"download_url": f"http://localhost:5050/download/{filename}"}
    
    except Exception as e:
        # Log the exception for debugging
        print(f"Error in generate_text_report: {str(e)}")
        raise HTTPException(status_code=500, detail=f"Une erreur s'est produite: {str(e)}")

def run():
    uvicorn.run(app, host="0.0.0.0", port=5050)


if __name__ == "__main__":
    summarize_ppt("669fa53b-649a-4023-8066-4cd86670e88b")<|MERGE_RESOLUTION|>--- conflicted
+++ resolved
@@ -7,38 +7,17 @@
 from fastapi.responses import FileResponse  
 from dotenv import load_dotenv
 sys.path.append(os.path.abspath(os.path.join(os.path.dirname(__file__), "..")))
-<<<<<<< HEAD
 from core import summarize_ppt, get_slide_structure, get_slide_structure_wcolor, delete_all_pptx_files
-=======
-from analist import analyze_presentation , analyze_presentation_with_colors, extract_projects_from_presentation
-from services import update_table_cell, update_table_multiple_cells, update_table_with_project_data
-from core import aggregate_and_summarize, Generate_pptx_from_text
-from OLLibrary.utils.log_service import setup_logging, get_logger
-
-# Set up logging
-setup_logging(app_name="ACRA_API")
-logger = get_logger(__name__)
->>>>>>> b2265c3a
 
 # starting Fast API 
 app = FastAPI() 
 load_dotenv()
-<<<<<<< HEAD
 UPLOAD_FOLDER = os.getenv("UPLOAD_FOLDER", "pptx_folder")
 OUTPUT_FOLDER = os.getenv("OUTPUT_FOLDER", "OUTPUT")
 
 # curl -X POST "http://localhost:5050/acra/" -H "accept: application/json" -H "Content-Type: multipart/form-data" -F "file=@CRA_SERVICE_CYBER.pptx"
 @app.get("/acra/{folder_name}")
 async def summarize(folder_name: str):
-=======
-UPLOAD_FOLDER = os.getenv("UPLOAD_FOLDER")
-OUTPUT_FOLDER = os.getenv("OUTPUT_FOLDER")
-logger.info(f"API starting with UPLOAD_FOLDER={UPLOAD_FOLDER}, OUTPUT_FOLDER={OUTPUT_FOLDER}")
-
-# curl -X POST "http://localhost:5050/acra/" -H "accept: application/json" -H "Content-Type: multipart/form-data" -F "file=@CRA_SERVICE_CYBER.pptx"
-@app.get("/acra/{folder_name}")
-async def summarize_ppt(folder_name: str, additional_info: str = Query(None, description="Additional information or instructions for guiding the summarization process")):
->>>>>>> b2265c3a
     """
     Summarizes the content of PowerPoint files in a folder and updates a template PowerPoint file with the summary.
     The PowerPoint will be structured with a hierarchical format:
@@ -59,61 +38,11 @@
     """
     logger.info(f"Summarizing PPT for folder: {folder_name}")
     try:
-<<<<<<< HEAD
         return summarize_ppt(folder_name)
     except Exception as e:
         # Log the exception for debugging
         print(f"Error in summarize_folder: {str(e)}")
         raise HTTPException(status_code=500, detail=f"Summarize error: {str(e)}")
-=======
-        # Determine the target folder
-        target_folder = UPLOAD_FOLDER
-        if folder_name:
-            target_folder = os.path.join(UPLOAD_FOLDER, folder_name)
-        
-        # Ensure the upload directory exists
-        os.makedirs(target_folder, exist_ok=True)
-        
-        # Generate the summary from the PowerPoint files in the target folder
-        logger.info(f"Generating summary for files in: {target_folder}")
-        project_data = aggregate_and_summarize(target_folder, additional_info or "")
-        
-        # Check if we have any data to show
-        if not project_data or (not project_data.get("activities") and not project_data.get("upcoming_events")):
-            logger.warning(f"No data found in PowerPoint files for folder: {folder_name}")
-            raise HTTPException(status_code=400, detail="Aucune information n'a pu être extraite des fichiers PowerPoint dans ce dossier.")
-        
-        # Generate a unique identifier for this summary
-        unique_id = str(uuid.uuid4())[:8]  # Using first 8 characters of UUID for brevity
-        
-        # Set the output filename with the unique identifier
-        if not folder_name:
-            folder_name = "divers"
-            
-        os.makedirs(os.path.join(OUTPUT_FOLDER, folder_name), exist_ok=True)
-        output_filename = f"{OUTPUT_FOLDER}/{folder_name}/summary_{unique_id}.pptx"
-        
-        # Update the template with the project data using the new format
-        logger.info(f"Updating template with project data, output: {output_filename}")
-        summarized_file_path = update_table_with_project_data(
-            pptx_path=os.getenv("TEMPLATE_FILE"),  # Template file 
-            slide_index=0,  # first slide
-            table_shape_index=0,  # index of the table
-            project_data=project_data,
-            output_path=output_filename
-        )
-
-        # Return the download URL
-        filename = os.path.basename(summarized_file_path)
-        download_url = f"http://localhost:5050/download/{folder_name}/{filename}"
-        logger.info(f"Summary generated successfully: {download_url}")
-        return {"download_url": download_url}
-    
-    except Exception as e:
-        # Log the exception for debugging
-        logger.error(f"Error in summarize_folder: {str(e)}", exc_info=True)
-        raise HTTPException(status_code=500, detail=f"Une erreur s'est produite: {str(e)}")
->>>>>>> b2265c3a
 
 # Testing the function with : 
 #  curl -X GET "http://localhost:5050/get_slide_structure/CRA_SERVICE_CYBER.pptx"
@@ -202,121 +131,12 @@
     Raises:
         HTTPException: Si le dossier n'existe pas.
     """
-<<<<<<< HEAD
     try:
         return delete_all_pptx_files(foldername)
     except Exception as e:
         print(f"Erreur lors de la suppression : {str(e)}")
         raise HTTPException(status_code=500, detail=f"Deletion error : {str(e)}")
-=======
-    pptx_folder_path = os.path.join(UPLOAD_FOLDER, foldername)
-    
-    if not os.path.exists(pptx_folder_path):
-        return {"message": f"Le dossier {pptx_folder_path} n'existe pas."}
 
-    # Liste des fichiers dans le dossier
-    files = [f for f in os.listdir(pptx_folder_path) if os.path.isfile(os.path.join(pptx_folder_path, f))]
-    
-    if not files:
-        return {"message": "Aucun fichier à supprimer."}
-
-    # Suppression des fichiers un par un
-    deleted_count = 0
-    for file in files:
-        file_path = os.path.join(pptx_folder_path, file)
-        try:
-            os.remove(file_path)
-            deleted_count += 1
-        except Exception as e:
-            raise HTTPException(status_code=500, detail=f"Erreur lors de la suppression de {file}: {str(e)}")
-
-    return {"message": f"{deleted_count} fichiers supprimés avec succès du dossier {pptx_folder_path}."}
-
-@app.delete("/delete_output_files/{foldername}")
-async def delete_output_files(foldername:str):
-    """
-    Supprime tous les fichiers du dossier OUTPUT/foldername.
-
-    Args:
-        foldername (str): Le nom du dossier dans OUTPUT à vider.
-
-    Returns:
-        dict: Un message confirmant la suppression des fichiers.
-    
-    Raises:
-        HTTPException: Si le dossier n'existe pas.
-    """
-    output_folder_path = os.path.join(OUTPUT_FOLDER, foldername)
-    
-    if not os.path.exists(output_folder_path):
-        return {"message": f"Le dossier {output_folder_path} n'existe pas."}
-
-    # Liste des fichiers dans le dossier OUTPUT
-    files = [f for f in os.listdir(output_folder_path) if os.path.isfile(os.path.join(output_folder_path, f))]
-    
-    if not files:
-        return {"message": "Aucun fichier à supprimer dans le dossier OUTPUT."}
-
-    # Suppression des fichiers un par un
-    deleted_count = 0
-    for file in files:
-        file_path = os.path.join(output_folder_path, file)
-        try:
-            os.remove(file_path)
-            deleted_count += 1
-        except Exception as e:
-            raise HTTPException(status_code=500, detail=f"Erreur lors de la suppression de {file}: {str(e)}")
-
-    return {"message": f"{deleted_count} fichiers supprimés avec succès du dossier OUTPUT/{foldername}."}
-@app.post("/generate_text_report/{foldername}")
-async def generate_text_report(foldername: str, text_data: dict):
-    """Takes the ACRA Info and generates a PPTX from text files, following the template"""
-    try:
-        # Extract text info from request body
-        info = text_data.get("info", "")
-        
-        # Determine the target folder
-        target_folder = UPLOAD_FOLDER
-        if foldername:
-            target_folder = os.path.join(UPLOAD_FOLDER, foldername)
-        
-        # Ensure the upload directory exists
-        os.makedirs(target_folder, exist_ok=True)
-        
-        # Generate the summary using our updated function with the text information
-        project_data = Generate_pptx_from_text(target_folder, info)
-        
-        # Check if we have any data to show
-        if not project_data or (not project_data.get("activities") and not project_data.get("upcoming_events")):
-            raise HTTPException(status_code=400, detail="Aucune information n'a pu être extraite du texte fourni.")
-        
-        # Set the output filename
-        output_filename = f"{OUTPUT_FOLDER}/updated_presentation_from_text.pptx"
-        if foldername:
-            output_filename = f"{OUTPUT_FOLDER}/{foldername}_text_summary.pptx"
-        
-        # Update the template with the project data using the new format
-        generated_pptx = update_table_with_project_data(
-            pptx_path=os.getenv("TEMPLATE_FILE"),  # Template file 
-            slide_index=0,  # first slide
-            table_shape_index=0,  # index of the table
-            project_data=project_data,
-            output_path=output_filename
-        )
-
-        # Return the download URL
-        filename = os.path.basename(generated_pptx)
-        # TODO: add a way to download a file from the UPLOAD_FOLDER
-        # copy the file to the upload folder
-        shutil.copy(output_filename, os.path.join(target_folder, os.path.basename(output_filename)))
->>>>>>> b2265c3a
-
-        return {"download_url": f"http://localhost:5050/download/{filename}"}
-    
-    except Exception as e:
-        # Log the exception for debugging
-        print(f"Error in generate_text_report: {str(e)}")
-        raise HTTPException(status_code=500, detail=f"Une erreur s'est produite: {str(e)}")
 
 def run():
     uvicorn.run(app, host="0.0.0.0", port=5050)
