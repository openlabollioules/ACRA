--- conflicted
+++ resolved
@@ -32,7 +32,6 @@
       - webui-net
 
   fastapi:
-<<<<<<< HEAD
     build:
       context: .
       dockerfile: Dockerfile.api
@@ -63,21 +62,6 @@
       - openwebui
     networks:
       - webui-net
-=======
-      build:
-        context: .
-        dockerfile: Dockerfile
-      image: acra-api:latest
-      container_name: fastapi_app
-      ports:
-        - "5050:5050"
-      volumes:
-        - .:/app  
-      depends_on:
-        - pipelines
-      networks:
-        - webui-net
->>>>>>> b2265c3a
 
 networks:
   webui-net: