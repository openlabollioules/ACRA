services:
  openwebui:
    image: ghcr.io/open-webui/open-webui:main
    ports:
      - "3030:8080"
    environment:
      OPENAI_API_URL: "http://pipelines:9099"

    volumes:
      - ./open-webui:/app/backend/data 
    depends_on:
      - pipelines
    networks:
      - webui-net
  pipelines:
<<<<<<< HEAD
    image: ghcr.io/open-webui/pipelines:main
    ports:
      - "9099:9099"
    volumes:
      - ./pipelines:/app/pipelines
      - ./open-webui/uploads:/app/uploads # get the uploaded files
      - ./open-webui/webui.db:/app/webui.db
      - ./pptx_folder:/app/pptx_folder
      - ./templates:/app/templates
      - ./OUTPUT:/app/OUTPUT
      - ./src:/app/src
      - ./OUTPUT:/app/OUTPUT
      - ./.env:/app/.env
    environment:
      # - API_URL=http://host.docker.internal:5050 # API URL 
      - PIPELINES_REQUIREMENTS_PATH=/app/pipelines/requirements.txt
      
    networks:
      - webui-net
  
=======
      build:
        context: .
        dockerfile: Dockerfile.pipelines
      image: openwebui/pipelines-node:latest   
      ports:
        - "9099:9099"
      volumes:
        - ./pipelines:/app/pipelines
        - ./open-webui/uploads:/app/uploads
        - ./open-webui/webui.db:/app/webui.db
        - ./pptx_folder:/app/pptx_folder
        - ./templates:/app/templates
        - ./OUTPUT:/app/OUTPUT
        - ./src:/app/src
      environment:
        - PIPELINES_REQUIREMENTS_PATH=/app/pipelines/requirements.txt
      networks:
        - webui-net
        
>>>>>>> bbf2d140
  fastapi:
    profiles:
      - api
    build:
      context: .
      dockerfile: Dockerfile.api
    container_name: fastapi_app
    ports:
      - "5050:5050"
    volumes:
      - .:/app  
    depends_on:
      - pipelines
    networks:
      - webui-net

networks:
  webui-net:<|MERGE_RESOLUTION|>--- conflicted
+++ resolved
@@ -13,28 +13,6 @@
     networks:
       - webui-net
   pipelines:
-<<<<<<< HEAD
-    image: ghcr.io/open-webui/pipelines:main
-    ports:
-      - "9099:9099"
-    volumes:
-      - ./pipelines:/app/pipelines
-      - ./open-webui/uploads:/app/uploads # get the uploaded files
-      - ./open-webui/webui.db:/app/webui.db
-      - ./pptx_folder:/app/pptx_folder
-      - ./templates:/app/templates
-      - ./OUTPUT:/app/OUTPUT
-      - ./src:/app/src
-      - ./OUTPUT:/app/OUTPUT
-      - ./.env:/app/.env
-    environment:
-      # - API_URL=http://host.docker.internal:5050 # API URL 
-      - PIPELINES_REQUIREMENTS_PATH=/app/pipelines/requirements.txt
-      
-    networks:
-      - webui-net
-  
-=======
       build:
         context: .
         dockerfile: Dockerfile.pipelines
@@ -49,12 +27,12 @@
         - ./templates:/app/templates
         - ./OUTPUT:/app/OUTPUT
         - ./src:/app/src
+        - ./.env:/app/.env
       environment:
         - PIPELINES_REQUIREMENTS_PATH=/app/pipelines/requirements.txt
       networks:
         - webui-net
         
->>>>>>> bbf2d140
   fastapi:
     profiles:
       - api
