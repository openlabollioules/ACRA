<<<<<<< HEAD
FROM node:16-alpine
=======
FROM python:3.9-slim
>>>>>>> b2265c3a

WORKDIR /app

<<<<<<< HEAD
# Copy package.json and package-lock.json
COPY frontend/package*.json ./

# Install dependencies
RUN npm install

# Copy the public directory
COPY frontend/public ./public

# Copy the source files
COPY frontend/src ./src

EXPOSE 3000

CMD ["npm", "start"]
=======
COPY requirements.txt .

RUN pip install --no-cache-dir -r requirements.txt

COPY . .
COPY .env .

EXPOSE 5050

CMD ["python", "main.py"]
>>>>>>> b2265c3a
<|MERGE_RESOLUTION|>--- conflicted
+++ resolved
@@ -1,12 +1,7 @@
-<<<<<<< HEAD
 FROM node:16-alpine
-=======
-FROM python:3.9-slim
->>>>>>> b2265c3a
 
 WORKDIR /app
 
-<<<<<<< HEAD
 # Copy package.json and package-lock.json
 COPY frontend/package*.json ./
 
@@ -21,16 +16,4 @@
 
 EXPOSE 3000
 
-CMD ["npm", "start"]
-=======
-COPY requirements.txt .
-
-RUN pip install --no-cache-dir -r requirements.txt
-
-COPY . .
-COPY .env .
-
-EXPOSE 5050
-
-CMD ["python", "main.py"]
->>>>>>> b2265c3a
+CMD ["npm", "start"]